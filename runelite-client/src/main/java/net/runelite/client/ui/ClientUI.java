--- conflicted
+++ resolved
@@ -24,14 +24,11 @@
  */
 package net.runelite.client.ui;
 
-<<<<<<< HEAD
-=======
 import com.formdev.flatlaf.FlatClientProperties;
 import com.formdev.flatlaf.ui.FlatNativeWindowBorder;
 import com.formdev.flatlaf.util.SystemInfo;
 import com.google.common.base.Strings;
 import com.google.common.collect.Iterables;
->>>>>>> 28c163c4
 import com.google.inject.Inject;
 import java.applet.Applet;
 import java.awt.AWTException;
@@ -99,15 +96,10 @@
 import lombok.Getter;
 import lombok.RequiredArgsConstructor;
 import lombok.extern.slf4j.Slf4j;
-<<<<<<< HEAD
-import net.runelite.api.Point;
-import net.runelite.api.*;
-=======
 import net.runelite.api.Client;
 import net.runelite.api.Constants;
 import net.runelite.api.GameState;
 import net.runelite.api.Player;
->>>>>>> 28c163c4
 import net.runelite.api.events.GameStateChanged;
 import net.runelite.api.widgets.ComponentID;
 import net.runelite.api.widgets.Widget;
@@ -124,618 +116,6 @@
 import net.runelite.client.input.MouseAdapter;
 import net.runelite.client.input.MouseListener;
 import net.runelite.client.input.MouseManager;
-<<<<<<< HEAD
-import net.runelite.client.ui.skin.SubstanceRuneLiteLookAndFeel;
-import net.runelite.client.util.*;
-import org.pushingpixels.substance.internal.SubstanceSynapse;
-import org.pushingpixels.substance.internal.utils.SubstanceCoreUtilities;
-import org.pushingpixels.substance.internal.utils.SubstanceTitlePaneUtilities;
-
-import javax.annotation.Nullable;
-import javax.inject.Named;
-import javax.inject.Provider;
-import javax.inject.Singleton;
-import javax.swing.*;
-import javax.swing.event.HyperlinkEvent;
-import java.applet.Applet;
-import java.awt.*;
-import java.awt.desktop.QuitStrategy;
-import java.awt.event.MouseEvent;
-import java.awt.event.WindowAdapter;
-import java.awt.event.WindowEvent;
-import java.awt.image.BufferedImage;
-import java.time.Duration;
-
-import static javax.swing.JOptionPane.INFORMATION_MESSAGE;
-
-/**
- * Client UI.
- */
-@Slf4j
-@Singleton
-public class ClientUI {
-    private static final String CONFIG_GROUP = "runelite";
-    private static final String CONFIG_CLIENT_BOUNDS = "clientBounds";
-    private static final String CONFIG_CLIENT_MAXIMIZED = "clientMaximized";
-    private static final String CONFIG_CLIENT_SIDEBAR_CLOSED = "clientSidebarClosed";
-    public static final BufferedImage ICON = ImageUtil.loadImageResource(ClientUI.class, "/runelite.png");
-    public static String proxyMessage = "";
-
-    @Getter
-    private TrayIcon trayIcon;
-
-    private final RuneLiteConfig config;
-    private final KeyManager keyManager;
-    private final MouseManager mouseManager;
-    private final Applet client;
-    private final ConfigManager configManager;
-    private final Provider<ClientThread> clientThreadProvider;
-    private final EventBus eventBus;
-    private final boolean safeMode;
-    private final String title;
-
-    private final CardLayout cardLayout = new CardLayout();
-    private final Rectangle sidebarButtonPosition = new Rectangle();
-    private boolean withTitleBar;
-    private BufferedImage sidebarOpenIcon;
-    private BufferedImage sidebarClosedIcon;
-    @Getter
-    private static ContainableFrame frame;
-    private JPanel navContainer;
-    private PluginPanel pluginPanel;
-    private ClientPluginToolbar pluginToolbar;
-    private ClientTitleToolbar titleToolbar;
-    private JButton currentButton;
-    private NavigationButton currentNavButton;
-    private boolean sidebarOpen;
-    private JPanel container;
-    private NavigationButton sidebarNavigationButton;
-    private JButton sidebarNavigationJButton;
-    private Dimension lastClientSize;
-    private Cursor defaultCursor;
-
-    @Inject(optional = true)
-    @Named("minMemoryLimit")
-    private int minMemoryLimit = 400;
-
-    @Inject(optional = true)
-    @Named("recommendedMemoryLimit")
-    private int recommendedMemoryLimit = 512;
-
-    @Inject
-    private ClientUI(
-            RuneLiteConfig config,
-            KeyManager keyManager,
-            MouseManager mouseManager,
-            @Nullable Applet client,
-            ConfigManager configManager,
-            Provider<ClientThread> clientThreadProvider,
-            EventBus eventBus,
-            @Named("safeMode") boolean safeMode,
-            @Named("runelite.title") String title
-    ) {
-        this.config = config;
-        this.keyManager = keyManager;
-        this.mouseManager = mouseManager;
-        this.client = client;
-        this.configManager = configManager;
-        this.clientThreadProvider = clientThreadProvider;
-        this.eventBus = eventBus;
-        this.safeMode = safeMode;
-        this.title = "Microbot " + ClientUI.proxyMessage;
-    }
-
-    @Subscribe
-    public void onConfigChanged(ConfigChanged event) {
-        if (!event.getGroup().equals(CONFIG_GROUP) ||
-                event.getKey().equals(CONFIG_CLIENT_MAXIMIZED) ||
-                event.getKey().equals(CONFIG_CLIENT_BOUNDS)) {
-            return;
-        }
-
-        SwingUtilities.invokeLater(() -> updateFrameConfig(event.getKey().equals("lockWindowSize")));
-    }
-
-    @Subscribe
-    public void onNavigationButtonAdded(final NavigationButtonAdded event) {
-        SwingUtilities.invokeLater(() ->
-        {
-            final NavigationButton navigationButton = event.getButton();
-            final PluginPanel pluginPanel = navigationButton.getPanel();
-            final boolean inTitle = !event.getButton().isTab() && withTitleBar;
-            final int iconSize = 16;
-
-            if (pluginPanel != null) {
-                navContainer.add(pluginPanel.getWrappedPanel(), navigationButton.getTooltip());
-            }
-
-            final JButton button = SwingUtil.createSwingButton(navigationButton, iconSize, (navButton, jButton) ->
-            {
-                final PluginPanel panel = navButton.getPanel();
-
-                if (panel == null) {
-                    return;
-                }
-
-                boolean doClose = currentButton != null && currentButton == jButton && currentButton.isSelected();
-
-                if (doClose) {
-                    contract();
-                    currentButton.setSelected(false);
-                    currentNavButton.setSelected(false);
-                    currentButton = null;
-                    currentNavButton = null;
-                } else {
-                    if (currentButton != null) {
-                        currentButton.setSelected(false);
-                    }
-
-                    if (currentNavButton != null) {
-                        currentNavButton.setSelected(false);
-                    }
-
-                    currentButton = jButton;
-                    currentNavButton = navButton;
-                    currentButton.setSelected(true);
-                    currentNavButton.setSelected(true);
-                    expand(navButton);
-                }
-            });
-
-            if (inTitle) {
-                titleToolbar.addComponent(event.getButton(), button);
-                titleToolbar.revalidate();
-            } else {
-                pluginToolbar.addComponent(event.getButton(), button);
-                pluginToolbar.revalidate();
-            }
-        });
-    }
-
-    @Subscribe
-    public void onNavigationButtonRemoved(final NavigationButtonRemoved event) {
-        SwingUtilities.invokeLater(() ->
-        {
-            pluginToolbar.removeComponent(event.getButton());
-            pluginToolbar.revalidate();
-            titleToolbar.removeComponent(event.getButton());
-            titleToolbar.revalidate();
-            final PluginPanel pluginPanel = event.getButton().getPanel();
-
-            if (pluginPanel != null) {
-                navContainer.remove(pluginPanel.getWrappedPanel());
-            }
-        });
-    }
-
-    @Subscribe
-    public void onGameStateChanged(final GameStateChanged event) {
-        if (event.getGameState() != GameState.LOGGED_IN || !(client instanceof Client) || !config.usernameInTitle()) {
-            return;
-        }
-
-        final Client client = (Client) this.client;
-        final ClientThread clientThread = clientThreadProvider.get();
-
-        // Keep scheduling event until we get our name
-        clientThread.invokeLater(() ->
-        {
-            frame.setTitle("Microbot " + ClientUI.proxyMessage);
-            return true;
-        });
-    }
-
-    /**
-     * Initialize UI.
-     */
-    public void init() throws Exception {
-        SwingUtilities.invokeAndWait(() ->
-        {
-            // Set some sensible swing defaults
-            SwingUtil.setupDefaults();
-
-            // Use substance look and feel
-            SwingUtil.setTheme(new SubstanceRuneLiteLookAndFeel());
-
-            // Use custom UI font
-            SwingUtil.setFont(FontManager.getRunescapeFont());
-
-            // Create main window
-            frame = new ContainableFrame();
-
-            // Try to enable fullscreen on OSX
-            OSXUtil.tryEnableFullscreen(frame);
-
-            frame.setTitle(title);
-            frame.setIconImage(ICON);
-            frame.getLayeredPane().setCursor(Cursor.getDefaultCursor()); // Prevent substance from using a resize cursor for pointing
-            frame.setLocationRelativeTo(frame.getOwner());
-            frame.setResizable(true);
-
-            frame.setDefaultCloseOperation(JFrame.DO_NOTHING_ON_CLOSE);
-            if (OSType.getOSType() == OSType.MacOS) {
-                // Change the default quit strategy to CLOSE_ALL_WINDOWS so that ctrl+q
-                // triggers the listener below instead of exiting.
-                Desktop.getDesktop()
-                        .setQuitStrategy(QuitStrategy.CLOSE_ALL_WINDOWS);
-            }
-            frame.addWindowListener(new WindowAdapter() {
-                @Override
-                public void windowClosing(WindowEvent event) {
-                    int result = JOptionPane.OK_OPTION;
-
-                    if (showWarningOnExit()) {
-                        try {
-                            result = JOptionPane.showConfirmDialog(
-                                    frame,
-                                    "Are you sure you want to exit?", "Exit",
-                                    JOptionPane.OK_CANCEL_OPTION,
-                                    JOptionPane.QUESTION_MESSAGE);
-                        } catch (Exception e) {
-                            log.warn("Unexpected exception occurred while check for confirm required", e);
-                        }
-                    }
-
-                    if (result == JOptionPane.OK_OPTION) {
-                        shutdownClient();
-                    }
-                }
-            });
-
-            frame.addWindowStateListener(l ->
-            {
-                if (l.getNewState() == Frame.NORMAL) {
-                    // Recompute minimum size after a restore.
-                    // Invoking this immediately causes the minimum size to be 8px too small with custom chrome on.
-                    SwingUtilities.invokeLater(frame::revalidateMinimumSize);
-                }
-            });
-
-            container = new JPanel();
-            container.setLayout(new BoxLayout(container, BoxLayout.X_AXIS));
-            container.add(new ClientPanel(client));
-
-            navContainer = new JPanel();
-            navContainer.setLayout(cardLayout);
-            navContainer.setMinimumSize(new Dimension(0, 0));
-            navContainer.setMaximumSize(new Dimension(0, 0));
-            navContainer.setPreferredSize(new Dimension(0, 0));
-
-            // To reduce substance's colorization (tinting)
-            navContainer.putClientProperty(SubstanceSynapse.COLORIZATION_FACTOR, 1.0);
-            container.add(navContainer);
-
-            pluginToolbar = new ClientPluginToolbar();
-            titleToolbar = new ClientTitleToolbar();
-            frame.add(container);
-
-            // Add key listener
-            final HotkeyListener sidebarListener = new HotkeyListener(config::sidebarToggleKey) {
-                @Override
-                public void hotkeyPressed() {
-                    toggleSidebar();
-                }
-            };
-            sidebarListener.setEnabledOnLoginScreen(true);
-            keyManager.registerKeyListener(sidebarListener);
-
-            final HotkeyListener pluginPanelListener = new HotkeyListener(config::panelToggleKey) {
-                @Override
-                public void hotkeyPressed() {
-                    togglePluginPanel();
-                }
-            };
-            pluginPanelListener.setEnabledOnLoginScreen(true);
-            keyManager.registerKeyListener(pluginPanelListener);
-
-            // Add mouse listener
-            final MouseListener mouseListener = new MouseAdapter() {
-                @Override
-                public MouseEvent mousePressed(MouseEvent mouseEvent) {
-                    if (SwingUtilities.isLeftMouseButton(mouseEvent) && sidebarButtonPosition.contains(mouseEvent.getPoint())) {
-                        SwingUtilities.invokeLater(ClientUI.this::toggleSidebar);
-                        mouseEvent.consume();
-                    }
-
-                    return mouseEvent;
-                }
-            };
-            mouseManager.registerMouseListener(mouseListener);
-
-            // Decorate window with custom chrome and titlebar if needed
-            withTitleBar = config.enableCustomChrome();
-            frame.setUndecorated(withTitleBar);
-
-            if (withTitleBar) {
-                frame.getRootPane().setWindowDecorationStyle(JRootPane.FRAME);
-
-                final JComponent titleBar = SubstanceCoreUtilities.getTitlePaneComponent(frame);
-                titleToolbar.putClientProperty(SubstanceTitlePaneUtilities.EXTRA_COMPONENT_KIND, SubstanceTitlePaneUtilities.ExtraComponentKind.TRAILING);
-                titleBar.add(titleToolbar);
-
-                // Substance's default layout manager for the title bar only lays out substance's components
-                // This wraps the default manager and lays out the TitleToolbar as well.
-                LayoutManager delegate = titleBar.getLayout();
-                titleBar.setLayout(new LayoutManager() {
-                    @Override
-                    public void addLayoutComponent(String name, Component comp) {
-                        delegate.addLayoutComponent(name, comp);
-                    }
-
-                    @Override
-                    public void removeLayoutComponent(Component comp) {
-                        delegate.removeLayoutComponent(comp);
-                    }
-
-                    @Override
-                    public Dimension preferredLayoutSize(Container parent) {
-                        return delegate.preferredLayoutSize(parent);
-                    }
-
-                    @Override
-                    public Dimension minimumLayoutSize(Container parent) {
-                        return delegate.minimumLayoutSize(parent);
-                    }
-
-                    @Override
-                    public void layoutContainer(Container parent) {
-                        delegate.layoutContainer(parent);
-                        final int width = titleToolbar.getPreferredSize().width;
-                        titleToolbar.setBounds(titleBar.getWidth() - 75 - width, 0, width, titleBar.getHeight());
-                    }
-                });
-            }
-
-            // Update config
-            updateFrameConfig(false);
-
-            // Create hide sidebar button
-
-            sidebarOpenIcon = ImageUtil.loadImageResource(ClientUI.class, withTitleBar ? "open.png" : "open_rs.png");
-            sidebarClosedIcon = ImageUtil.flipImage(sidebarOpenIcon, true, false);
-
-            sidebarNavigationButton = NavigationButton
-                    .builder()
-                    .priority(100)
-                    .icon(sidebarOpenIcon)
-                    .tooltip("Open SideBar")
-                    .onClick(this::toggleSidebar)
-                    .build();
-
-            sidebarNavigationJButton = SwingUtil.createSwingButton(
-                    sidebarNavigationButton,
-                    0,
-                    null);
-
-            titleToolbar.addComponent(sidebarNavigationButton, sidebarNavigationJButton);
-
-            // Open sidebar if the config closed state is unset
-            if (configManager.getConfiguration(CONFIG_GROUP, CONFIG_CLIENT_SIDEBAR_CLOSED) == null) {
-                toggleSidebar();
-            }
-        });
-    }
-
-    public void show() {
-        logGraphicsEnvironment();
-
-        SwingUtilities.invokeLater(() ->
-        {
-            // Layout frame
-            frame.pack();
-            frame.revalidateMinimumSize();
-
-            // Create tray icon (needs to be created after frame is packed)
-            if (config.enableTrayIcon()) {
-                trayIcon = SwingUtil.createTrayIcon(ICON, title, frame);
-            }
-
-            // Move frame around (needs to be done after frame is packed)
-            if (config.rememberScreenBounds() && !safeMode) {
-                Rectangle clientBounds = configManager.getConfiguration(
-                        CONFIG_GROUP, CONFIG_CLIENT_BOUNDS, Rectangle.class);
-                if (clientBounds != null) {
-                    frame.setBounds(clientBounds);
-
-                    // Check that the bounds are contained inside a valid display
-                    GraphicsConfiguration gc = findDisplayFromBounds(clientBounds);
-                    if (gc == null) {
-                        log.info("Reset client position. Client bounds: {}x{}x{}x{}",
-                                clientBounds.x, clientBounds.y, clientBounds.width, clientBounds.height);
-                        // Reset the position, but not the size
-                        frame.setLocationRelativeTo(frame.getOwner());
-                    }
-                } else {
-                    frame.setLocationRelativeTo(frame.getOwner());
-                }
-
-                if (configManager.getConfiguration(CONFIG_GROUP, CONFIG_CLIENT_MAXIMIZED) != null) {
-                    frame.setExtendedState(JFrame.MAXIMIZED_BOTH);
-                }
-            } else {
-                frame.setLocationRelativeTo(frame.getOwner());
-            }
-
-            // Show frame
-            frame.setVisible(true);
-            // On macos setResizable needs to be called after setVisible
-            frame.setResizable(!config.lockWindowSize());
-            frame.toFront();
-            requestFocus();
-            log.debug("Showing frame {}", frame);
-            frame.revalidateMinimumSize();
-        });
-
-        // Show out of date dialog if needed
-        if (client != null && !(client instanceof Client)) {
-            SwingUtilities.invokeLater(() -> JOptionPane.showMessageDialog(frame,
-                    "RuneLite has not yet been updated to work with the latest\n"
-                            + "game update, it will work with reduced functionality until then.",
-                    "RuneLite is outdated", INFORMATION_MESSAGE));
-        }
-
-        final int maxMemory = (int) (Runtime.getRuntime().maxMemory() / 1024L / 1024L);
-        if (maxMemory < minMemoryLimit) {
-            SwingUtilities.invokeLater(() ->
-            {
-                JEditorPane ep = new JEditorPane("text/html",
-                        "Your Java memory limit is " + maxMemory + "mb, which is lower than the recommended " + recommendedMemoryLimit + "mb.<br>" +
-                                "This can cause instability, and it is recommended you remove or increase this limit.<br>" +
-                                "Join <a href=\"" + RuneLiteProperties.getDiscordInvite() + "\">Discord</a> for assistance."
-                );
-                ep.addHyperlinkListener(e ->
-                {
-                    if (e.getEventType().equals(HyperlinkEvent.EventType.ACTIVATED)) {
-                        LinkBrowser.browse(e.getURL().toString());
-                    }
-                });
-                ep.setEditable(false);
-                ep.setOpaque(false);
-                JOptionPane.showMessageDialog(frame,
-                        ep, "Max memory limit low", JOptionPane.WARNING_MESSAGE);
-            });
-        }
-    }
-
-    private void logGraphicsEnvironment() {
-        GraphicsEnvironment graphicsEnvironment = GraphicsEnvironment.getLocalGraphicsEnvironment();
-        for (GraphicsDevice graphicsDevice : graphicsEnvironment.getScreenDevices()) {
-            GraphicsConfiguration configuration = graphicsDevice.getDefaultConfiguration();
-            log.debug("Graphics device {}: bounds {} transform: {}", graphicsDevice, configuration.getBounds(), configuration.getDefaultTransform());
-        }
-    }
-
-    private GraphicsConfiguration findDisplayFromBounds(final Rectangle bounds) {
-        GraphicsDevice[] gds = GraphicsEnvironment.getLocalGraphicsEnvironment().getScreenDevices();
-
-        for (GraphicsDevice gd : gds) {
-            GraphicsConfiguration gc = gd.getDefaultConfiguration();
-
-            final Rectangle displayBounds = gc.getBounds();
-            if (displayBounds.contains(bounds)) {
-                return gc;
-            }
-        }
-
-        return null;
-    }
-
-    private boolean showWarningOnExit() {
-        if (config.warningOnExit() == WarningOnExit.ALWAYS) {
-            return true;
-        }
-
-        if (config.warningOnExit() == WarningOnExit.LOGGED_IN && client instanceof Client) {
-            return ((Client) client).getGameState() != GameState.LOGIN_SCREEN;
-        }
-
-        return false;
-    }
-
-    private void shutdownClient() {
-        saveClientBoundsConfig();
-        ClientShutdown csev = new ClientShutdown();
-        eventBus.post(csev);
-        new Thread(() ->
-        {
-            csev.waitForAllConsumers(Duration.ofSeconds(10));
-
-            if (client != null) {
-                // The client can call System.exit when it's done shutting down
-                // if it doesn't though, we want to exit anyway, so race it
-                int clientShutdownWaitMS;
-                if (client instanceof Client) {
-                    ((Client) client).stopNow();
-                    clientShutdownWaitMS = 1000;
-                } else {
-                    // it will continue rendering for about 4 seconds before attempting shutdown if its vanilla
-                    client.stop();
-                    frame.setVisible(false);
-                    clientShutdownWaitMS = 6000;
-                }
-
-                try {
-                    Thread.sleep(clientShutdownWaitMS);
-                } catch (InterruptedException ignored) {
-                }
-            }
-            System.exit(0);
-        }, "RuneLite Shutdown").start();
-    }
-
-    /**
-     * Paint this component to target graphics
-     *
-     * @param graphics the graphics
-     */
-    public void paint(final Graphics graphics) {
-        assert SwingUtilities.isEventDispatchThread() : "paint must be called on EDT";
-        frame.paint(graphics);
-    }
-
-    /**
-     * Gets component width.
-     *
-     * @return the width
-     */
-    public int getWidth() {
-        return frame.getWidth();
-    }
-
-    /**
-     * Gets component height.
-     *
-     * @return the height
-     */
-    public int getHeight() {
-        return frame.getHeight();
-    }
-
-    /**
-     * Returns true if this component has focus.
-     *
-     * @return true if component has focus
-     */
-    public boolean isFocused() {
-        return frame.isFocused();
-    }
-
-    /**
-     * Request focus on this component and then on client component
-     */
-    public void requestFocus() {
-        switch (OSType.getOSType()) {
-            case MacOS:
-                // On OSX Component::requestFocus has no visible effect, so we use our OSX-specific
-                // requestUserAttention()
-                OSXUtil.requestUserAttention();
-                break;
-            default:
-                frame.requestFocus();
-        }
-
-        giveClientFocus();
-    }
-
-    /**
-     * Attempt to forcibly bring the client frame to front
-     */
-    public void forceFocus() {
-        switch (OSType.getOSType()) {
-            case MacOS:
-                OSXUtil.requestForeground();
-                break;
-            case Windows:
-                WinUtil.requestForeground(frame);
-                break;
-            default:
-                frame.requestFocus();
-                break;
-        }
-
-        giveClientFocus();
-    }
-=======
 import net.runelite.client.ui.laf.RuneLiteLAF;
 import net.runelite.client.ui.laf.RuneLiteRootPaneUI;
 import net.runelite.client.util.HotkeyListener;
@@ -1503,7 +883,6 @@
 
 		giveClientFocus();
 	}
->>>>>>> 28c163c4
 
 	/**
 	 * Request user attention to the window (flash the taskbar)
@@ -1522,87 +901,6 @@
 		return content.getCursor();
 	}
 
-<<<<<<< HEAD
-    /**
-     * Returns current custom cursor or default system cursor if cursor is not set
-     *
-     * @return awt cursor
-     */
-    public Cursor getDefaultCursor() {
-        return defaultCursor != null ? defaultCursor : Cursor.getDefaultCursor();
-    }
-
-    /**
-     * Changes cursor for client window. Requires ${@link ClientUI#init()} to be called first.
-     * FIXME: This is working properly only on Windows, Linux and Mac are displaying cursor incorrectly
-     *
-     * @param image cursor image
-     * @param name  cursor name
-     */
-    public void setCursor(final BufferedImage image, final String name) {
-        if (container == null) {
-            return;
-        }
-
-        final java.awt.Point hotspot = new java.awt.Point(0, 0);
-        final Cursor cursorAwt = Toolkit.getDefaultToolkit().createCustomCursor(image, hotspot, name);
-        defaultCursor = cursorAwt;
-        setCursor(cursorAwt);
-    }
-
-    /**
-     * Changes cursor for client window. Requires ${@link ClientUI#init()} to be called first.
-     *
-     * @param cursor awt cursor
-     */
-    public void setCursor(final Cursor cursor) {
-        container.setCursor(cursor);
-    }
-
-    /**
-     * Resets client window cursor to default one.
-     *
-     * @see ClientUI#setCursor(BufferedImage, String)
-     */
-    public void resetCursor() {
-        if (container == null) {
-            return;
-        }
-
-        defaultCursor = null;
-        container.setCursor(Cursor.getDefaultCursor());
-    }
-
-    /**
-     * Get offset of game canvas in game window
-     *
-     * @return game canvas offset
-     */
-    public Point getCanvasOffset() {
-        if (client instanceof Client) {
-            final Canvas canvas = ((Client) client).getCanvas();
-            if (canvas != null) {
-                final java.awt.Point point = SwingUtilities.convertPoint(canvas, 0, 0, frame);
-                return new Point(point.x, point.y);
-            }
-        }
-
-        return new Point(0, 0);
-    }
-
-    /**
-     * Paint UI related overlays to target graphics
-     *
-     * @param graphics target graphics
-     */
-    public void paintOverlays(final Graphics2D graphics) {
-        if (!(client instanceof Client) || withTitleBar) {
-            return;
-        }
-
-        final Client client = (Client) this.client;
-        final int x = client.getRealDimensions().width - sidebarOpenIcon.getWidth() - 5;
-=======
 	/**
 	 * Returns current custom cursor or default system cursor if cursor is not set
 	 * @return awt cursor
@@ -1692,7 +990,6 @@
 
 		final Client client = (Client) this.client;
 		final int x = client.getRealDimensions().width - sidebarOpenIcon.getWidth() - 5;
->>>>>>> 28c163c4
 
 		// Offset sidebar button if resizable mode logout is visible
 		final Widget logoutButton = client.getWidget(ComponentID.RESIZABLE_VIEWPORT_BOTTOM_LINE_LOGOUT_BUTTON_OVERLAY);
@@ -1700,243 +997,6 @@
 			? logoutButton.getHeight() + logoutButton.getRelativeY()
 			: 5;
 
-<<<<<<< HEAD
-        final BufferedImage image = sidebarOpen ? sidebarClosedIcon : sidebarOpenIcon;
-
-        final Rectangle sidebarButtonRange = new Rectangle(x - 15, 0, image.getWidth() + 25, client.getRealDimensions().height);
-        final Point mousePosition = new Point(
-                client.getMouseCanvasPosition().getX() + client.getViewportXOffset(),
-                client.getMouseCanvasPosition().getY() + client.getViewportYOffset());
-
-        if (sidebarButtonRange.contains(mousePosition.getX(), mousePosition.getY())) {
-            graphics.drawImage(image, x, y, null);
-        }
-
-        // Update button dimensions
-        sidebarButtonPosition.setBounds(x, y, image.getWidth(), image.getHeight());
-    }
-
-    public GraphicsConfiguration getGraphicsConfiguration() {
-        return frame.getGraphicsConfiguration();
-    }
-
-    private void toggleSidebar() {
-        // Toggle sidebar open
-        boolean isSidebarOpen = sidebarOpen;
-        sidebarOpen = !sidebarOpen;
-
-        // Select/deselect buttons
-        if (currentButton != null) {
-            currentButton.setSelected(sidebarOpen);
-        }
-
-        if (currentNavButton != null) {
-            currentNavButton.setSelected(sidebarOpen);
-        }
-
-        if (isSidebarOpen) {
-            sidebarNavigationJButton.setIcon(new ImageIcon(sidebarOpenIcon));
-            sidebarNavigationJButton.setToolTipText("Open SideBar");
-            configManager.setConfiguration(CONFIG_GROUP, CONFIG_CLIENT_SIDEBAR_CLOSED, true);
-
-            contract();
-
-            // Remove plugin toolbar
-            container.remove(pluginToolbar);
-        } else {
-            sidebarNavigationJButton.setIcon(new ImageIcon(sidebarClosedIcon));
-            sidebarNavigationJButton.setToolTipText("Close SideBar");
-            configManager.unsetConfiguration(CONFIG_GROUP, CONFIG_CLIENT_SIDEBAR_CLOSED);
-
-            // Try to restore last panel
-            expand(currentNavButton);
-
-            // Add plugin toolbar back
-            container.add(pluginToolbar);
-        }
-
-        // Revalidate sizes of affected Swing components
-        container.revalidate();
-        giveClientFocus();
-
-        if (sidebarOpen) {
-            frame.expandBy(pluginToolbar.getWidth());
-        } else {
-            frame.contractBy(pluginToolbar.getWidth());
-        }
-    }
-
-    private void togglePluginPanel() {
-        // Toggle plugin panel open
-        final boolean pluginPanelOpen = pluginPanel != null;
-
-        if (currentButton != null) {
-            currentButton.setSelected(!pluginPanelOpen);
-        }
-
-        if (pluginPanelOpen) {
-            contract();
-        } else {
-            expand(currentNavButton);
-        }
-    }
-
-    private void expand(@Nullable NavigationButton button) {
-        if (button == null) {
-            return;
-        }
-
-        final PluginPanel panel = button.getPanel();
-
-        if (panel == null) {
-            return;
-        }
-
-        if (!sidebarOpen) {
-            toggleSidebar();
-        }
-
-        int width = panel.getWrappedPanel().getPreferredSize().width;
-        int expandBy = pluginPanel != null ? pluginPanel.getWrappedPanel().getPreferredSize().width - width : width;
-
-        // Deactivate previously active panel
-        if (pluginPanel != null) {
-            pluginPanel.onDeactivate();
-        }
-
-        pluginPanel = panel;
-
-        // Expand sidebar
-        navContainer.setMinimumSize(new Dimension(width, 0));
-        navContainer.setMaximumSize(new Dimension(width, Integer.MAX_VALUE));
-        navContainer.setPreferredSize(new Dimension(width, 0));
-        navContainer.revalidate();
-        cardLayout.show(navContainer, button.getTooltip());
-
-        // panel.onActivate has to go after giveClientFocus so it can get focus if it needs.
-        giveClientFocus();
-        panel.onActivate();
-
-        // Check if frame was really expanded or contracted
-        if (expandBy > 0) {
-            frame.expandBy(expandBy);
-        } else if (expandBy < 0) {
-            frame.contractBy(expandBy);
-        }
-    }
-
-    private void contract() {
-        if (pluginPanel == null) {
-            return;
-        }
-
-        pluginPanel.onDeactivate();
-        navContainer.setMinimumSize(new Dimension(0, 0));
-        navContainer.setMaximumSize(new Dimension(0, 0));
-        navContainer.setPreferredSize(new Dimension(0, 0));
-        navContainer.revalidate();
-        giveClientFocus();
-        frame.contractBy(pluginPanel.getWrappedPanel().getPreferredSize().width);
-        pluginPanel = null;
-    }
-
-    private void giveClientFocus() {
-        if (client instanceof Client) {
-            final Canvas c = ((Client) client).getCanvas();
-            if (c != null) {
-                c.requestFocusInWindow();
-            }
-        } else if (client != null) {
-            client.requestFocusInWindow();
-        }
-    }
-
-    private void updateFrameConfig(boolean updateResizable) {
-        if (frame == null) {
-            return;
-        }
-
-        // Update window opacity if the frame is undecorated, translucency capable and not fullscreen
-        if (frame.isUndecorated() &&
-                frame.getGraphicsConfiguration().isTranslucencyCapable() &&
-                frame.getGraphicsConfiguration().getDevice().getFullScreenWindow() == null) {
-            frame.setOpacity(((float) config.windowOpacity()) / 100.0f);
-        }
-
-        if (config.usernameInTitle() && (client instanceof Client)) {
-            final Player player = ((Client) client).getLocalPlayer();
-
-            if (player != null && player.getName() != null) {
-                frame.setTitle("Microbot " + ClientUI.proxyMessage);
-            }
-        } else {
-            frame.setTitle("Microbot " + ClientUI.proxyMessage);
-        }
-
-        if (frame.isAlwaysOnTopSupported()) {
-            frame.setAlwaysOnTop(config.gameAlwaysOnTop());
-        }
-
-        if (updateResizable) {
-            frame.setResizable(!config.lockWindowSize());
-        }
-
-        frame.setExpandResizeType(config.automaticResizeType());
-
-        ContainableFrame.Mode containMode = config.containInScreen();
-        if (containMode == ContainableFrame.Mode.ALWAYS && !withTitleBar) {
-            // When native window decorations are enabled we don't have a way to receive window move events
-            // so we can't contain to screen always.
-            containMode = ContainableFrame.Mode.RESIZING;
-        }
-        frame.setContainedInScreen(containMode);
-
-        if (!config.rememberScreenBounds()) {
-            configManager.unsetConfiguration(CONFIG_GROUP, CONFIG_CLIENT_MAXIMIZED);
-            configManager.unsetConfiguration(CONFIG_GROUP, CONFIG_CLIENT_BOUNDS);
-        }
-
-        if (client == null) {
-            return;
-        }
-
-        // The upper bounds are defined by the applet's max size
-        // The lower bounds are defined by the client's fixed size
-        int width = Math.max(Math.min(config.gameSize().width, 7680), Constants.GAME_FIXED_WIDTH);
-        int height = Math.max(Math.min(config.gameSize().height, 2160), Constants.GAME_FIXED_HEIGHT);
-        final Dimension size = new Dimension(width, height);
-
-        if (!size.equals(lastClientSize)) {
-            lastClientSize = size;
-            client.setSize(size);
-            client.setPreferredSize(size);
-            client.getParent().setPreferredSize(size);
-            client.getParent().setSize(size);
-
-            if (frame.isVisible()) {
-                frame.pack();
-            }
-        }
-    }
-
-    private void saveClientBoundsConfig() {
-        final Rectangle bounds = frame.getBounds();
-        if ((frame.getExtendedState() & JFrame.MAXIMIZED_BOTH) != 0) {
-            configManager.setConfiguration(CONFIG_GROUP, CONFIG_CLIENT_BOUNDS, bounds);
-            configManager.setConfiguration(CONFIG_GROUP, CONFIG_CLIENT_MAXIMIZED, true);
-        } else {
-            if (config.automaticResizeType() == ExpandResizeType.KEEP_GAME_SIZE) {
-                // Try to contract plugin panel
-                if (pluginPanel != null) {
-                    bounds.width -= pluginPanel.getWrappedPanel().getPreferredSize().width;
-                }
-            }
-
-            configManager.unsetConfiguration(CONFIG_GROUP, CONFIG_CLIENT_MAXIMIZED);
-            configManager.setConfiguration(CONFIG_GROUP, CONFIG_CLIENT_BOUNDS, bounds);
-        }
-    }
-=======
 		final BufferedImage image = sidebar.isVisible() ? sidebarCloseIcon : sidebarOpenIcon;
 
 		final Rectangle sidebarButtonRange = new Rectangle(x - 15, 0, image.getWidth() + 25, client.getRealDimensions().height);
@@ -2437,5 +1497,4 @@
 		{
 		}
 	}
->>>>>>> 28c163c4
 }