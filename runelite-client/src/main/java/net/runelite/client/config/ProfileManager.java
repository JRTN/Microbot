--- conflicted
+++ resolved
@@ -112,7 +112,6 @@
 					channel.force(true);
 				}
 
-<<<<<<< HEAD
                 try {
                     Files.move(tempFile.toPath(), PROFILES.toPath(), StandardCopyOption.REPLACE_EXISTING, StandardCopyOption.ATOMIC_MOVE);
                 } catch (AtomicMoveNotSupportedException ex) {
@@ -128,100 +127,6 @@
         public List<ConfigProfile> getProfiles() {
             return profiles;
         }
-
-        public ConfigProfile createProfile(String name, long id) {
-            ConfigProfile profile = new ConfigProfile(id);
-            profile.setName(name);
-            profile.setSync(false);
-            profile.setRev(-1);
-            profiles.add(profile);
-            modified = true;
-            log.debug("Created profile {}", profile);
-            return profile;
-        }
-
-        public ConfigProfile createProfile(String name) {
-            return createProfile(name, System.nanoTime());
-        }
-
-        public ConfigProfile findProfile(String name) {
-            for (ConfigProfile configProfile : profiles) {
-                if (configProfile.getName().equals(name)) {
-                    return configProfile;
-                }
-            }
-            return null;
-        }
-
-        public ConfigProfile findProfile(long id) {
-            for (ConfigProfile configProfile : profiles) {
-                if (configProfile.getId() == id) {
-                    return configProfile;
-                }
-            }
-            return null;
-        }
-
-        public void removeProfile(long id) {
-            // keep the properties around on disk as a backup. If this profile is active on another client
-            // the profile will be recreated there later with the same id.
-            modified |= profiles.removeIf(p -> p.getId() == id);
-        }
-
-        public void renameProfile(ConfigProfile profile, String name) {
-            File oldFile = profileConfigFile(profile);
-            profile.setName(name);
-            modified = true;
-            File newFile = profileConfigFile(profile);
-
-            if (!oldFile.exists()) {
-                // no config file is valid if the profile hasn't been used yet.
-                return;
-            }
-
-            try {
-                Files.move(
-                        oldFile.toPath(),
-                        newFile.toPath(),
-                        StandardCopyOption.REPLACE_EXISTING
-                );
-            } catch (IOException e) {
-                log.error("error renaming profile", e);
-            }
-        }
-
-        public void dirty() {
-            modified = true;
-        }
-    }
-
-    public Lock lock() {
-        return new Lock();
-    }
-
-    public static File profileConfigFile(ConfigProfile profile) {
-        return new File(PROFILES_DIR, profile.getName() + "-" + profile.getId() + ".properties");
-    }
-=======
-				try
-				{
-					Files.move(tempFile.toPath(), PROFILES.toPath(), StandardCopyOption.REPLACE_EXISTING, StandardCopyOption.ATOMIC_MOVE);
-				}
-				catch (AtomicMoveNotSupportedException ex)
-				{
-					log.debug("atomic move not supported", ex);
-					Files.move(tempFile.toPath(), PROFILES.toPath(), StandardCopyOption.REPLACE_EXISTING);
-				}
-			}
-
-			lockOut.close();
-			lockFile.delete();
-		}
-
-		public List<ConfigProfile> getProfiles()
-		{
-			return profiles;
-		}
 
 		public ConfigProfile createProfile(String name, long id)
 		{
@@ -240,83 +145,66 @@
 			return profile;
 		}
 
-		public ConfigProfile createProfile(String name)
-		{
-			return createProfile(name, System.nanoTime());
-		}
-
-		public ConfigProfile findProfile(String name)
-		{
-			for (ConfigProfile configProfile : profiles)
-			{
-				if (configProfile.getName().equals(name))
-				{
-					return configProfile;
-				}
-			}
-			return null;
-		}
-
-		public ConfigProfile findProfile(long id)
-		{
-			for (ConfigProfile configProfile : profiles)
-			{
-				if (configProfile.getId() == id)
-				{
-					return configProfile;
-				}
-			}
-			return null;
-		}
-
-		public void removeProfile(long id)
-		{
-			// keep the properties around on disk as a backup. If this profile is active on another client
-			// the profile will be recreated there later with the same id.
-			modified |= profiles.removeIf(p -> p.getId() == id);
-		}
-
-		public void renameProfile(ConfigProfile profile, String name)
-		{
-			File oldFile = profileConfigFile(profile);
-			profile.setName(name);
-			modified = true;
-			File newFile = profileConfigFile(profile);
-
-			if (!oldFile.exists())
-			{
-				// no config file is valid if the profile hasn't been used yet.
-				return;
-			}
-
-			try
-			{
-				Files.move(
-					oldFile.toPath(),
-					newFile.toPath(),
-					StandardCopyOption.REPLACE_EXISTING
-				);
-			}
-			catch (IOException e)
-			{
-				log.error("error renaming profile", e);
-			}
-		}
-
-		public void dirty()
-		{
-			modified = true;
-		}
-	}
-
-	public Lock lock()
-	{
-		return new Lock();
-	}
-
-	public static File profileConfigFile(ConfigProfile profile)
-	{
-		return new File(PROFILES_DIR, profile.getName() + "-" + profile.getId() + ".properties");
-	}
->>>>>>> b6a29fba
+        public ConfigProfile createProfile(String name) {
+            return createProfile(name, System.nanoTime());
+        }
+
+        public ConfigProfile findProfile(String name) {
+            for (ConfigProfile configProfile : profiles) {
+                if (configProfile.getName().equals(name)) {
+                    return configProfile;
+                }
+            }
+            return null;
+        }
+
+        public ConfigProfile findProfile(long id) {
+            for (ConfigProfile configProfile : profiles) {
+                if (configProfile.getId() == id) {
+                    return configProfile;
+                }
+            }
+            return null;
+        }
+
+        public void removeProfile(long id) {
+            // keep the properties around on disk as a backup. If this profile is active on another client
+            // the profile will be recreated there later with the same id.
+            modified |= profiles.removeIf(p -> p.getId() == id);
+        }
+
+        public void renameProfile(ConfigProfile profile, String name) {
+            File oldFile = profileConfigFile(profile);
+            profile.setName(name);
+            modified = true;
+            File newFile = profileConfigFile(profile);
+
+            if (!oldFile.exists()) {
+                // no config file is valid if the profile hasn't been used yet.
+                return;
+            }
+
+            try {
+                Files.move(
+                        oldFile.toPath(),
+                        newFile.toPath(),
+                        StandardCopyOption.REPLACE_EXISTING
+                );
+            } catch (IOException e) {
+                log.error("error renaming profile", e);
+            }
+        }
+
+        public void dirty() {
+            modified = true;
+        }
+    }
+
+    public Lock lock() {
+        return new Lock();
+    }
+
+    public static File profileConfigFile(ConfigProfile profile) {
+        return new File(PROFILES_DIR, profile.getName() + "-" + profile.getId() + ".properties");
+    }
 }