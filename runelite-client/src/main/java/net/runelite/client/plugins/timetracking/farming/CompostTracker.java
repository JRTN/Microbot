/*
 * Copyright (c) 2022 LlemonDuck
 * All rights reserved.
 *
 * Redistribution and use in source and binary forms, with or without
 * modification, are permitted provided that the following conditions are met:
 *
 * 1. Redistributions of source code must retain the above copyright notice, this
 *     list of conditions and the following disclaimer.
 *  2. Redistributions in binary form must reproduce the above copyright notice,
 *     this list of conditions and the following disclaimer in the documentation
 *     and/or other materials provided with the distribution.
 *
 *  THIS SOFTWARE IS PROVIDED BY THE COPYRIGHT HOLDERS AND CONTRIBUTORS "AS IS" AND
 *  ANY EXPRESS OR IMPLIED WARRANTIES, INCLUDING, BUT NOT LIMITED TO, THE IMPLIED
 *  WARRANTIES OF MERCHANTABILITY AND FITNESS FOR A PARTICULAR PURPOSE ARE
 *  DISCLAIMED. IN NO EVENT SHALL THE COPYRIGHT OWNER OR CONTRIBUTORS BE LIABLE FOR
 *  ANY DIRECT, INDIRECT, INCIDENTAL, SPECIAL, EXEMPLARY, OR CONSEQUENTIAL DAMAGES
 *  (INCLUDING, BUT NOT LIMITED TO, PROCUREMENT OF SUBSTITUTE GOODS OR SERVICES;
 *  LOSS OF USE, DATA, OR PROFITS; OR BUSINESS INTERRUPTION) HOWEVER CAUSED AND
 *  ON ANY THEORY OF LIABILITY, WHETHER IN CONTRACT, STRICT LIABILITY, OR TORT
 *  (INCLUDING NEGLIGENCE OR OTHERWISE) ARISING IN ANY WAY OUT OF THE USE OF THIS
 *  SOFTWARE, EVEN IF ADVISED OF THE POSSIBILITY OF SUCH DAMAGE.
 */
package net.runelite.client.plugins.timetracking.farming;

import com.google.common.annotations.VisibleForTesting;
import com.google.common.collect.ImmutableSet;
import java.time.Duration;
import java.time.Instant;
import java.util.Arrays;
import java.util.HashMap;
import java.util.Map;
import java.util.regex.Matcher;
import java.util.regex.Pattern;
import javax.inject.Inject;
import javax.inject.Singleton;
import lombok.RequiredArgsConstructor;
import lombok.Value;
import lombok.extern.slf4j.Slf4j;
import net.runelite.api.ChatMessageType;
import net.runelite.api.Client;
import net.runelite.api.GameObject;
import net.runelite.api.ItemID;
import net.runelite.api.ObjectComposition;
import net.runelite.api.Tile;
import net.runelite.api.annotations.Varbit;
import net.runelite.api.coords.LocalPoint;
import net.runelite.api.coords.WorldPoint;
import net.runelite.api.events.ChatMessage;
import net.runelite.api.events.GameStateChanged;
import net.runelite.api.events.MenuOptionClicked;
import net.runelite.api.widgets.ComponentID;
import net.runelite.api.widgets.Widget;
import net.runelite.client.config.ConfigManager;
import net.runelite.client.eventbus.Subscribe;
import net.runelite.client.plugins.timetracking.TimeTrackingConfig;

@Singleton
@Slf4j
@RequiredArgsConstructor(onConstructor = @__(@Inject))
public class CompostTracker
{

	@Value
	@VisibleForTesting
	static class PendingCompost
	{
		Instant timeout;
		WorldPoint patchLocation;
		FarmingPatch farmingPatch;
	}

	private static final Duration COMPOST_ACTION_TIMEOUT = Duration.ofSeconds(30);

	private static final Pattern COMPOST_USED_ON_PATCH = Pattern.compile(
		"You treat the .+ with (?<compostType>ultra|super|)compost\\.");
	private static final Pattern FERTILE_SOIL_CAST = Pattern.compile(
		"^The .+ has been treated with (?<compostType>ultra|super|)compost");
	private static final Pattern ALREADY_TREATED = Pattern.compile(
		"This .+ has already been (treated|fertilised) with (?<compostType>ultra|super|)compost(?: - the spell can't make it any more fertile)?\\.");
	private static final Pattern INSPECT_PATCH = Pattern.compile(
		"This is an? .+\\. The soil has been treated with (?<compostType>ultra|super|)compost\\..*");

	private static final ImmutableSet<Integer> COMPOST_ITEMS = ImmutableSet.of(
		ItemID.COMPOST,
		ItemID.SUPERCOMPOST,
		ItemID.ULTRACOMPOST,
		ItemID.BOTTOMLESS_COMPOST_BUCKET_22997
	);

	private final Client client;
	private final FarmingWorld farmingWorld;
	private final ConfigManager configManager;

	@VisibleForTesting
	final Map<FarmingPatch, PendingCompost> pendingCompostActions = new HashMap<>();

	private static String configKey(FarmingPatch fp)
	{
		return fp.configKey() + "." + TimeTrackingConfig.COMPOST;
	}

	public void setCompostState(FarmingPatch fp, CompostState state)
	{
		log.debug("Storing compost state [{}] for patch [{}]", state, fp);
		if (state == null)
		{
			configManager.unsetRSProfileConfiguration(TimeTrackingConfig.CONFIG_GROUP, configKey(fp));
		}
		else
		{
			configManager.setRSProfileConfiguration(TimeTrackingConfig.CONFIG_GROUP, configKey(fp), state);
		}
	}

	public CompostState getCompostState(FarmingPatch fp)
	{
		return configManager.getRSProfileConfiguration(
			TimeTrackingConfig.CONFIG_GROUP,
			configKey(fp),
			CompostState.class
		);
	}

	@Subscribe
	public void onMenuOptionClicked(MenuOptionClicked e)
	{
		if (!isCompostAction(e))
		{
			return;
		}

		ObjectComposition patchDef = client.getObjectDefinition(e.getId());
		WorldPoint actionLocation = WorldPoint.fromScene(client, e.getParam0(), e.getParam1(), client.getPlane());
		FarmingPatch targetPatch = farmingWorld.getRegionsForLocation(actionLocation)
			.stream()
			.flatMap(fr -> Arrays.stream(fr.getPatches()))
			.filter(fp -> fp.getVarbit() == patchDef.getVarbitId())
			.filter(fp -> fp.getImplementation() != PatchImplementation.COMPOST && fp.getImplementation() != PatchImplementation.BIG_COMPOST)
			.findFirst()
			.orElse(null);
		if (targetPatch == null)
		{
			return;
		}

		log.debug("Storing pending compost action for patch [{}]", targetPatch);
		PendingCompost pc = new PendingCompost(
			Instant.now().plus(COMPOST_ACTION_TIMEOUT),
			actionLocation,
			targetPatch
		);
		pendingCompostActions.put(targetPatch, pc);
	}

	private boolean isCompostAction(MenuOptionClicked e)
	{
		switch (e.getMenuAction())
		{
			case WIDGET_TARGET_ON_GAME_OBJECT:
				Widget w = client.getSelectedWidget();
<<<<<<< HEAD
				//assert w != null;
				return COMPOST_ITEMS.contains(w.getItemId()) || w.getId() == ComponentID.SPELLBOOK_FERTILE_SOIL;
=======
				return w != null && (COMPOST_ITEMS.contains(w.getItemId()) || w.getId() == ComponentID.SPELLBOOK_FERTILE_SOIL);
>>>>>>> 3fbf3a04

			case GAME_OBJECT_FIRST_OPTION:
			case GAME_OBJECT_SECOND_OPTION:
			case GAME_OBJECT_THIRD_OPTION:
			case GAME_OBJECT_FOURTH_OPTION:
			case GAME_OBJECT_FIFTH_OPTION:
				return "Inspect".equals(e.getMenuOption());

			default:
				return false;
		}
	}

	@Subscribe
	public void onChatMessage(ChatMessage e)
	{
		if (e.getType() != ChatMessageType.GAMEMESSAGE && e.getType() != ChatMessageType.SPAM)
		{
			return;
		}

		CompostState compostUsed = determineCompostUsed(e.getMessage());
		if (compostUsed == null)
		{
			return;
		}

		this.expirePendingActions();

		pendingCompostActions.values()
			.stream()
			.filter(this::playerIsBesidePatch)
			.findFirst()
			.ifPresent(pc ->
			{
				setCompostState(pc.getFarmingPatch(), compostUsed);
				pendingCompostActions.remove(pc.getFarmingPatch());
			});
	}

	@Subscribe
	public void onGameStateChanged(GameStateChanged e)
	{
		switch (e.getGameState())
		{
			case LOGGED_IN:
			case LOADING:
				return;

			default:
				pendingCompostActions.clear();
		}
	}

	private boolean playerIsBesidePatch(PendingCompost pendingCompost)
	{
		// find gameobject instance in scene
		// it is possible that the scene has reloaded between use and action occurring so we use worldpoint
		// instead of storing scene coords in the menuoptionclicked event
		LocalPoint localPatchLocation = LocalPoint.fromWorld(client, pendingCompost.getPatchLocation());
		if (localPatchLocation == null)
		{
			return false;
		}

		@Varbit int patchVarb = pendingCompost.getFarmingPatch().getVarbit();
		Tile patchTile = client.getScene()
			.getTiles()[client.getPlane()][localPatchLocation.getSceneX()][localPatchLocation.getSceneY()];
		GameObject patchObject = null;
		for (GameObject go : patchTile.getGameObjects())
		{
			if (go != null && client.getObjectDefinition(go.getId()).getVarbitId() == patchVarb)
			{
				patchObject = go;
				break;
			}
		}
		assert patchObject != null;

		// player coords
		final WorldPoint playerPos = client.getLocalPlayer().getWorldLocation();
		final int playerX = playerPos.getX();
		final int playerY = playerPos.getY();

		// patch coords
		final WorldPoint patchBase = pendingCompost.getPatchLocation();
		final int minX = patchBase.getX();
		final int minY = patchBase.getY();
		final int maxX = minX + patchObject.sizeX() - 1;
		final int maxY = minY + patchObject.sizeY() - 1;

		// player should be within one tile of these coords
		return playerX >= (minX - 1) && playerX <= (maxX + 1) && playerY >= (minY - 1) && playerY <= (maxY + 1);
	}

	private void expirePendingActions()
	{
		pendingCompostActions.values().removeIf(e -> Instant.now().isAfter(e.getTimeout()));
	}

	@VisibleForTesting
	static CompostState determineCompostUsed(String chatMessage)
	{
		if (!chatMessage.contains("compost"))
		{
			return null;
		}

		Matcher matcher;
		if ((matcher = COMPOST_USED_ON_PATCH.matcher(chatMessage)).matches() ||
			(matcher = FERTILE_SOIL_CAST.matcher(chatMessage)).find() ||
			(matcher = ALREADY_TREATED.matcher(chatMessage)).matches() ||
			(matcher = INSPECT_PATCH.matcher(chatMessage)).matches())
		{
			String compostGroup = matcher.group("compostType");
			switch (compostGroup)
			{
				case "ultra":
					return CompostState.ULTRACOMPOST;
				case "super":
					return CompostState.SUPERCOMPOST;
				default:
					return CompostState.COMPOST;
			}
		}

		return null;
	}

}<|MERGE_RESOLUTION|>--- conflicted
+++ resolved
@@ -160,12 +160,7 @@
 		{
 			case WIDGET_TARGET_ON_GAME_OBJECT:
 				Widget w = client.getSelectedWidget();
-<<<<<<< HEAD
-				//assert w != null;
-				return COMPOST_ITEMS.contains(w.getItemId()) || w.getId() == ComponentID.SPELLBOOK_FERTILE_SOIL;
-=======
 				return w != null && (COMPOST_ITEMS.contains(w.getItemId()) || w.getId() == ComponentID.SPELLBOOK_FERTILE_SOIL);
->>>>>>> 3fbf3a04
 
 			case GAME_OBJECT_FIRST_OPTION:
 			case GAME_OBJECT_SECOND_OPTION:
