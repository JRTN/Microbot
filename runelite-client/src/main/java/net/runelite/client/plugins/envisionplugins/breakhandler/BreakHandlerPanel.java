--- conflicted
+++ resolved
@@ -46,12 +46,6 @@
         setLayout(boxLayout);
         setBorder(new EmptyBorder(6, 6, 6, 6));
 
-<<<<<<< HEAD
-        add(new TitlePanel());
-        breakMethodParentPanel = new BreakMethodParentPanel();
-        add(breakMethodParentPanel);
-
-=======
         add(new HeaderPanel());
         JTabbedPane tabbedPane = new JTabbedPane();
 
@@ -72,7 +66,6 @@
         JPanel settings = new JPanel();
         BoxLayout boxLayoutSettings = new BoxLayout(settings, BoxLayout.Y_AXIS);
         settings.setLayout(boxLayoutSettings);
->>>>>>> aa2113d2
         breakDurationParentPanel = new BreakDurationParentPanel();
         runtimeDurationParentPanel = new RuntimeDurationParentPanel();
         settings.add(new BreakMethodParentPanel());
