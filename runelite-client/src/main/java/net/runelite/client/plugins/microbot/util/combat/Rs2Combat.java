package net.runelite.client.plugins.microbot.util.combat;

import net.runelite.api.VarPlayer;
<<<<<<< HEAD
import net.runelite.api.widgets.WidgetInfo;
import net.runelite.client.plugins.microbot.Microbot;
import net.runelite.client.plugins.microbot.util.Global;
import net.runelite.client.plugins.microbot.util.tabs.Tab;
import net.runelite.client.plugins.microbot.util.widget.Rs2Widget;

public class Rs2Combat {

    private static boolean toggleCombatStyle(WidgetInfo attackStyleWidgetInfo) {
        Tab.switchToCombatOptionsTab();
        Global.sleep(150, 300);
        return Rs2Widget.clickWidget(attackStyleWidgetInfo);
    }

    public static boolean toggleAccurateCombatStyle() {
        return toggleCombatStyle(WidgetInfo.COMBAT_STYLE_ONE);
    }

    public static boolean toggleAggressiveCombatStyle() {
        return toggleCombatStyle(WidgetInfo.COMBAT_STYLE_TWO);
    }

    public static boolean toggleControlledCombatStyle() {
        return toggleCombatStyle(WidgetInfo.COMBAT_STYLE_THREE);
    }

    public static boolean toggleDefensiveCombatStyle() {
        return toggleCombatStyle(WidgetInfo.COMBAT_STYLE_FOUR);
    }

    public static boolean isAccurateCombatStyleSelected() {
        return Microbot.getVarbitPlayerValue(VarPlayer.ATTACK_STYLE) == 0;
    }

    public static boolean isAggressiveCombatStyleSelected() {
        return Microbot.getVarbitPlayerValue(VarPlayer.ATTACK_STYLE) == 1;
    }

    public static boolean isControlledCombatStyleSelected() {
        return Microbot.getVarbitPlayerValue(VarPlayer.ATTACK_STYLE) == 2;
    }

    public static boolean isDefensiveCombatStyleSelected() {
        return Microbot.getVarbitPlayerValue(VarPlayer.ATTACK_STYLE) == 3;
    }

=======
import net.runelite.api.widgets.Widget;
import net.runelite.api.widgets.WidgetInfo;
import net.runelite.client.plugins.microbot.Microbot;
import net.runelite.client.plugins.microbot.util.Global;
import net.runelite.client.plugins.microbot.util.widget.Rs2Widget;

public class Rs2Combat {
    /**
     * Sets the attack style
     * @param style WidgetInfo. ex. COMBAT_STYLE_ONE
     * @return boolean, whether the action succeeded
     */
    public static boolean setAttackStyle(WidgetInfo style) {
        Widget widget = Microbot.getClient().getWidget(style);
        if (widget == null) return false;
        if (isSelected(widget.getId() + 1)) {
            return true;
        }

        Microbot.getMouse().click(widget.getBounds());
        return true;
    }

    /**
     * Sets the auto retaliate state
     * @param state boolean, true for enabled, false for disabled
     * @return boolean, whether the action succeeded
     */
    public static boolean setAutoRetaliate(boolean state) {
        Widget widget = Microbot.getClient().getWidget(WidgetInfo.COMBAT_AUTO_RETALIATE);
        if (widget == null) return false;
        if (state == isSelected(widget.getId() + 2)) return true;

        Microbot.getMouse().click(widget.getBounds());
        Global.sleep(600, 1000);
        return true;
    }

    /**
     * Sets the special attack state if currentSpecEnergy >= specialAttackEnergyRequired
     * @param state boolean, true for enabled, false for disabled
     * @param specialAttackEnergyRequired int, 1000 = 100%
     * @return boolean, whether the action succeeded
     */
    public static boolean setSpecState(boolean state, int specialAttackEnergyRequired) {
        Widget widget = Microbot.getClient().getWidget(WidgetInfo.MINIMAP_SPEC_ORB);
        int currentSpecEnergy = Microbot.getClient().getVarpValue(VarPlayer.SPECIAL_ATTACK_PERCENT);
        if (widget == null) return false;
        if (currentSpecEnergy < specialAttackEnergyRequired) return false;
        if (state == getSpecState()) return true;

        Microbot.getMouse().click(widget.getBounds());
        return true;
    }

    /**
     * Sets the special attack state
     * @param state boolean, true for enabled, false for disabled
     * @return boolean, whether the action succeeded
     */
    public static boolean setSpecState(boolean state) {
        return setSpecState(state, -1);
    }

    /**
     * Checks the state of the spec widget
     * @return boolean, whether the spec is enabled
     */
    public static boolean getSpecState() {
        Widget widget = Microbot.getClient().getWidget(WidgetInfo.MINIMAP_SPEC_ORB.getId() + 4);
        if (widget == null) throw new RuntimeException("Somehow the spec orb is null!");

        return widget.getSpriteId() == 1608;
    }

    /**
     * Checks if the widget is selected (based on the red background)
     * @param widgetId int, the widget id
     * @return boolean, whether the widget is selected
     */
    private static boolean isSelected(int widgetId) {
        return Rs2Widget.getChildWidgetSpriteID(widgetId, 0) == 1150;
    }


>>>>>>> c9bf9766
}<|MERGE_RESOLUTION|>--- conflicted
+++ resolved
@@ -1,58 +1,17 @@
 package net.runelite.client.plugins.microbot.util.combat;
 
 import net.runelite.api.VarPlayer;
-<<<<<<< HEAD
+import net.runelite.api.widgets.Widget;
+import net.runelite.api.widgets.WidgetInfo;
+import net.runelite.client.plugins.microbot.Microbot;
+import net.runelite.client.plugins.microbot.util.Global;
+import net.runelite.client.plugins.microbot.util.widget.Rs2Widget;
+
+import net.runelite.api.VarPlayer;
 import net.runelite.api.widgets.WidgetInfo;
 import net.runelite.client.plugins.microbot.Microbot;
 import net.runelite.client.plugins.microbot.util.Global;
 import net.runelite.client.plugins.microbot.util.tabs.Tab;
-import net.runelite.client.plugins.microbot.util.widget.Rs2Widget;
-
-public class Rs2Combat {
-
-    private static boolean toggleCombatStyle(WidgetInfo attackStyleWidgetInfo) {
-        Tab.switchToCombatOptionsTab();
-        Global.sleep(150, 300);
-        return Rs2Widget.clickWidget(attackStyleWidgetInfo);
-    }
-
-    public static boolean toggleAccurateCombatStyle() {
-        return toggleCombatStyle(WidgetInfo.COMBAT_STYLE_ONE);
-    }
-
-    public static boolean toggleAggressiveCombatStyle() {
-        return toggleCombatStyle(WidgetInfo.COMBAT_STYLE_TWO);
-    }
-
-    public static boolean toggleControlledCombatStyle() {
-        return toggleCombatStyle(WidgetInfo.COMBAT_STYLE_THREE);
-    }
-
-    public static boolean toggleDefensiveCombatStyle() {
-        return toggleCombatStyle(WidgetInfo.COMBAT_STYLE_FOUR);
-    }
-
-    public static boolean isAccurateCombatStyleSelected() {
-        return Microbot.getVarbitPlayerValue(VarPlayer.ATTACK_STYLE) == 0;
-    }
-
-    public static boolean isAggressiveCombatStyleSelected() {
-        return Microbot.getVarbitPlayerValue(VarPlayer.ATTACK_STYLE) == 1;
-    }
-
-    public static boolean isControlledCombatStyleSelected() {
-        return Microbot.getVarbitPlayerValue(VarPlayer.ATTACK_STYLE) == 2;
-    }
-
-    public static boolean isDefensiveCombatStyleSelected() {
-        return Microbot.getVarbitPlayerValue(VarPlayer.ATTACK_STYLE) == 3;
-    }
-
-=======
-import net.runelite.api.widgets.Widget;
-import net.runelite.api.widgets.WidgetInfo;
-import net.runelite.client.plugins.microbot.Microbot;
-import net.runelite.client.plugins.microbot.util.Global;
 import net.runelite.client.plugins.microbot.util.widget.Rs2Widget;
 
 public class Rs2Combat {
@@ -134,5 +93,43 @@
     }
 
 
->>>>>>> c9bf9766
+
+    private static boolean toggleCombatStyle(WidgetInfo attackStyleWidgetInfo) {
+        Tab.switchToCombatOptionsTab();
+        Global.sleep(150, 300);
+        return Rs2Widget.clickWidget(attackStyleWidgetInfo);
+    }
+
+    public static boolean toggleAccurateCombatStyle() {
+        return toggleCombatStyle(WidgetInfo.COMBAT_STYLE_ONE);
+    }
+
+    public static boolean toggleAggressiveCombatStyle() {
+        return toggleCombatStyle(WidgetInfo.COMBAT_STYLE_TWO);
+    }
+
+    public static boolean toggleControlledCombatStyle() {
+        return toggleCombatStyle(WidgetInfo.COMBAT_STYLE_THREE);
+    }
+
+    public static boolean toggleDefensiveCombatStyle() {
+        return toggleCombatStyle(WidgetInfo.COMBAT_STYLE_FOUR);
+    }
+
+    public static boolean isAccurateCombatStyleSelected() {
+        return Microbot.getVarbitPlayerValue(VarPlayer.ATTACK_STYLE) == 0;
+    }
+
+    public static boolean isAggressiveCombatStyleSelected() {
+        return Microbot.getVarbitPlayerValue(VarPlayer.ATTACK_STYLE) == 1;
+    }
+
+    public static boolean isControlledCombatStyleSelected() {
+        return Microbot.getVarbitPlayerValue(VarPlayer.ATTACK_STYLE) == 2;
+    }
+
+    public static boolean isDefensiveCombatStyleSelected() {
+        return Microbot.getVarbitPlayerValue(VarPlayer.ATTACK_STYLE) == 3;
+    }
+
 }