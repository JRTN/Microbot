--- conflicted
+++ resolved
@@ -116,13 +116,7 @@
     private fun handleIdleState() {
         try {
             // If there are box traps on the floor, interact with them first
-<<<<<<< HEAD
-            val groundBox = Rs2GroundItem.exists(ItemID.BOX_TRAP, 4)
-            if (groundBox == true) {
-                Rs2GroundItem.interact(ItemID.BOX_TRAP, "lay" , 4)
-=======
-            if (GroundItem.interact(ItemID.BOX_TRAP, "lay" , 4)) {
->>>>>>> 44e2fad3
+            if (Rs2GroundItem.interact(ItemID.BOX_TRAP, "lay" , 4)) {
                 currentState = State.LAYING
                 return
             }
