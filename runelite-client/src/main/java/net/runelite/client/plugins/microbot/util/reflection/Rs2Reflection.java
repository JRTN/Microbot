package net.runelite.client.plugins.microbot.util.reflection;

import lombok.SneakyThrows;
import net.runelite.api.*;
import net.runelite.client.plugins.microbot.Microbot;
import net.runelite.client.plugins.microbot.util.keyboard.Rs2Keyboard;
import net.runelite.client.plugins.microbot.util.math.Rs2Random;
import net.runelite.client.plugins.microbot.util.security.Login;

import java.awt.event.KeyEvent;
import java.lang.reflect.Field;
import java.lang.reflect.InvocationTargetException;
import java.lang.reflect.Method;
import java.lang.reflect.Modifier;
import java.util.Arrays;
import java.util.List;
import java.util.stream.Collectors;

public class Rs2Reflection {
    static String animationField = null;
    static Method doAction = null;

    /**
     * sequence maps to an actor animation
     * actor can be an npc/player
     */
<<<<<<< HEAD
    static int animationMultiplier = 527657827; // found in Varcs.java
    static String npcDefinition = "ab"; // Varcs.java
    static String headIconSpriteIndex = "bn"; // login.java

    static final int INDEX_GARBAGE = 470309621; // found in Varcs.java
    static final String INDEX_FIELD = "it"; // Varcs.java
    static final String INDEX_CLASS = "aw"; // login.java
    public static final String SESSION_FIELD = "gb"; //AsyncHttpResponse.java
    public static final String SESSION_CLASS = "fk"; // AsyncHttpResponse.java
    public static final String CHAR_FIELD = "gt"; //DevicePcmPlayerProvider.java
    public static final String CHAR_CLASS = "gu"; //DevicePcmPlayerProvider.java
    public static final String DISPLAY_FIELD = "cg"; //Login.java
    public static final String DISPLAY_CLASS = "cr"; //Login.java
=======
    static int animationMultiplier = 527657827; //can be found in actor.java (int sequence)
    static final byte INDEX_GARBAGE = -28; // found in Varcs.java
    static final String INDEX_FIELD = "ab"; // Varcs.java
    static final String INDEX_CLASS = "es"; // login.java
    public static final String SESSION_FIELD = "gv"; //AsyncHttpResponse.java
    public static final String SESSION_CLASS = "ag"; // AsyncHttpResponse.java
    public static final String CHAR_FIELD = "gl"; //DevicePcmPlayerProvider.java
    public static final String CHAR_CLASS = "am"; //DevicePcmPlayerProvider.java
    public static final String DISPLAY_FIELD = "cw"; //Login.java
    public static final String DISPLAY_CLASS = "dh"; //Login.java
>>>>>>> ffb2b6bf

    /**
     * Credits to EthanApi
     * @param npc
     * @return
     */
    @SneakyThrows
    public static int getAnimation(NPC npc) {
        if (npc == null) {
            return -1;
        }
        try {
            if (animationField == null) {
                for (Field declaredField : npc.getClass().getSuperclass().getDeclaredFields()) {
                    if (declaredField == null) {
                        continue;
                    }
                    declaredField.setAccessible(true);
                    if (declaredField.getType() != int.class) {
                        continue;
                    }
                    if (Modifier.isFinal(declaredField.getModifiers())) {
                        continue;
                    }
                    if (Modifier.isStatic(declaredField.getModifiers())) {
                        continue;
                    }
                    int value = declaredField.getInt(npc);
                    declaredField.setInt(npc, 4795789);
                    if (npc.getAnimation() == animationMultiplier * 4795789) {
                        animationField = declaredField.getName();
                        declaredField.setInt(npc, value);
                        declaredField.setAccessible(false);
                        break;
                    }
                    declaredField.setInt(npc, value);
                    declaredField.setAccessible(false);
                }
            }
            if (animationField == null) {
                return -1;
            }
            Field animation = npc.getClass().getSuperclass().getDeclaredField(animationField);
            animation.setAccessible(true);
            int anim = animation.getInt(npc) * animationMultiplier;
            animation.setAccessible(false);
            return anim;
        } catch(Exception ex) {
            Microbot.log("Failed to get animation : " + ex.getMessage());
        }
        return -1;
    }

    @SneakyThrows
    public static String[] getGroundItemActions(ItemComposition item) {
        List<Field> fields = Arrays.stream(item.getClass().getFields()).filter(x -> x.getType().isArray()).collect(Collectors.toList());
        for (Field field : fields) {
            if (field.getType().getComponentType().getName().equals("java.lang.String")) {
                String[] actions = (String[]) field.get(item);
                if (Arrays.stream(actions).anyMatch(x -> x != null && x.equalsIgnoreCase("take"))) {
                    field.setAccessible(true);
                    return actions;
                }
            }
        }
        return new String[]{};
    }

    @SneakyThrows
    public static void setItemId(MenuEntry menuEntry, int itemId) throws IllegalAccessException, InvocationTargetException {
        var list =  Arrays.stream(menuEntry.getClass().getMethods())
                .filter(x -> x.getName().equals("setItemId"))
                .collect(Collectors.toList());

         list.get(0)
                .invoke(menuEntry, itemId); //use the setItemId method through reflection
    }

    @SneakyThrows
    public static void invokeMenu(int param0, int param1, int opcode, int identifier, int itemId, String option, String target, int x,
                              int y) {
        if (doAction == null) {
            doAction = Arrays.stream(Microbot.getClient().getClass().getDeclaredMethods())
                    .filter(m -> m.getReturnType().getName().equals("void") && m.getParameters().length == 9 && Arrays.stream(m.getParameters())
                            .anyMatch(p -> p.getType() == String.class))
                    .findFirst()
                    .orElse(null);

            if (doAction == null) {
                Microbot.showMessage("InvokeMenuAction method is broken!");
                return;
            }
        }

        doAction.setAccessible(true);
        Microbot.getClientThread().runOnClientThread(() -> doAction.invoke(null, param0, param1, opcode, identifier, itemId, option, target, x, y));
        if (Microbot.getClient().getKeyboardIdleTicks() > Rs2Random.between(5000, 10000)) {
            Rs2Keyboard.keyPress(KeyEvent.VK_BACK_SPACE);
        }
        System.out.println("[INVOKE] => param0: " + param0 + " param1: " + param1 + " opcode: " + opcode + " id: " + identifier + " itemid: " + itemId);
        doAction.setAccessible(false);
    }

    /**
     * Credits to EthanApi
     * @param npc
     * @return
     */
    public static HeadIcon headIconThruLengthEightArrays(NPC npc) throws IllegalAccessException {
        Class<?>[] trying = new Class<?>[]{npc.getClass(),npc.getComposition().getClass()};
        for (Class<?> aClass : trying) {
            for (Field declaredField : aClass.getDeclaredFields()) {
                Field[] decFields = declaredField.getType().getDeclaredFields();
                if(decFields.length==2){
                    if(decFields[0].getType().isArray()&&decFields[1].getType().isArray()){
                        for (Field decField : decFields) {
                            decField.setAccessible(true);
                        }
                        Object[] array1 = (Object[]) decFields[0].get(npc);
                        Object[] array2 = (Object[]) decFields[1].get(npc);
                        for (Field decField : decFields) {
                            decField.setAccessible(false);
                        }
                        if(array1.length==8&array2.length==8){
                            if(decFields[0].getType()==short[].class){
                                if((short)array1[0]==-1){
                                    return null;
                                }
                                return HeadIcon.values()[(short)array1[0]];
                            }
                            if((short)array2[0]==-1){
                                return null;
                            }
                            return HeadIcon.values()[(short)array2[0]];
                        }
                    }
                }
            }
        }
        return null;
    }

    @SneakyThrows
    public static HeadIcon getHeadIcon(NPC npc) {
        if(npc==null) return null;
        HeadIcon icon = getOldHeadIcon(npc);
        if(icon!=null){
            //System.out.println("Icon returned using oldHeadIcon");
            return icon;
        }
        icon = getOlderHeadicon(npc);
        if(icon!=null){
            //System.out.println("Icon returned using OlderHeadicon");
            return icon;
        }
        //System.out.println("Icon returned using headIconThruLengthEightArrays");
        icon = headIconThruLengthEightArrays(npc);
        return icon;
    }

    @SneakyThrows
    public static HeadIcon getOlderHeadicon(NPC npc){
        Method getHeadIconMethod = null;
        for (Method declaredMethod : npc.getComposition().getClass().getDeclaredMethods()) {
            if (declaredMethod.getName().length() == 2 && declaredMethod.getReturnType() == short.class && declaredMethod.getParameterCount() == 1) {
                getHeadIconMethod = declaredMethod;
                getHeadIconMethod.setAccessible(true);
                short headIcon = -1;
                try {
                    headIcon = (short) getHeadIconMethod.invoke(npc.getComposition(), 0);
                }catch (Exception e){
                    //nothing
                }
                getHeadIconMethod.setAccessible(false);

                if (headIcon == -1) {
                    continue;
                }
                return HeadIcon.values()[headIcon];
            }
        }
        return null;
    }

    @SneakyThrows
    public static HeadIcon getOldHeadIcon(NPC npc) {
        Method getHeadIconMethod;
        for (Method declaredMethod : npc.getClass().getDeclaredMethods()) {
            if (declaredMethod.getName().length() == 2 && declaredMethod.getReturnType() == short[].class && declaredMethod.getParameterCount() == 0) {
                getHeadIconMethod = declaredMethod;
                getHeadIconMethod.setAccessible(true);
                short[] headIcon = null;
                try {
                    headIcon = (short[]) getHeadIconMethod.invoke(npc);
                } catch (Exception e) {
                    //nothing
                }
                getHeadIconMethod.setAccessible(false);

                if (headIcon == null) {
                    continue;
                }
                return HeadIcon.values()[headIcon[0]];
            }
        }
        return null;
    }



    /**
     * Login with another jagex account without restarting client
     * @param login
     * @param account
     */
    public static void setLoginWithJagexAccount(boolean login, Account account) {
        Microbot.getClientThread().invokeLater(() -> {
            if (Microbot.getClient().getGameState() != GameState.LOGIN_SCREEN) {
                return;
            }

            try {
                //set loginIndex to login screen
                Class<?> paramComposition = Class.forName(INDEX_CLASS, true, Microbot.getClient().getClass().getClassLoader());
                Method updateLoginIndex = paramComposition.getDeclaredMethod(INDEX_FIELD, int.class, byte.class);
                updateLoginIndex.setAccessible(true);
                updateLoginIndex.invoke(null,  10, INDEX_GARBAGE);

                Class<?> AsyncHttpResponseClass = Class.forName(SESSION_CLASS, true, Microbot.getClient().getClass().getClassLoader());
                Field sessionIdField = AsyncHttpResponseClass.getDeclaredField(SESSION_FIELD);
                sessionIdField.setAccessible(true);
                sessionIdField.set(null, account.getSessionId());

                Class<?> DevicePcmPlayerProviderClass = Class.forName(CHAR_CLASS, true, Microbot.getClient().getClass().getClassLoader());
                Field characterIdField = DevicePcmPlayerProviderClass.getDeclaredField(CHAR_FIELD);
                characterIdField.setAccessible(true);
                characterIdField.set(null, account.getAccountId());

                Class<?> LoginClass = Class.forName(DISPLAY_CLASS, true, Microbot.getClient().getClass().getClassLoader());
                Field displayNameField = LoginClass.getDeclaredField(DISPLAY_FIELD);
                displayNameField.setAccessible(true);
                displayNameField.set(null, account.getDisplayName());

                System.setProperty("JX_CHARACTER_ID", account.getAccountId());
                System.setProperty("JX_SESSION_ID", account.getSessionId());
                System.setProperty("JX_DISPLAY_NAME", account.getDisplayName());

            } catch (Exception e) {
                e.printStackTrace();
            }

            if (login) {
                new Login("", "");
            }
        });
    }

}
<|MERGE_RESOLUTION|>--- conflicted
+++ resolved
@@ -24,22 +24,11 @@
      * sequence maps to an actor animation
      * actor can be an npc/player
      */
-<<<<<<< HEAD
-    static int animationMultiplier = 527657827; // found in Varcs.java
-    static String npcDefinition = "ab"; // Varcs.java
-    static String headIconSpriteIndex = "bn"; // login.java
-
-    static final int INDEX_GARBAGE = 470309621; // found in Varcs.java
-    static final String INDEX_FIELD = "it"; // Varcs.java
-    static final String INDEX_CLASS = "aw"; // login.java
-    public static final String SESSION_FIELD = "gb"; //AsyncHttpResponse.java
-    public static final String SESSION_CLASS = "fk"; // AsyncHttpResponse.java
-    public static final String CHAR_FIELD = "gt"; //DevicePcmPlayerProvider.java
-    public static final String CHAR_CLASS = "gu"; //DevicePcmPlayerProvider.java
-    public static final String DISPLAY_FIELD = "cg"; //Login.java
-    public static final String DISPLAY_CLASS = "cr"; //Login.java
-=======
     static int animationMultiplier = 527657827; //can be found in actor.java (int sequence)
+    static String npcDefinition = "ab"; // NPCComposition definition in NPC.class
+    static String headIconSpriteIndex = "bn"; // headIconSpriteIndex in NPCComposition.class
+
+ 
     static final byte INDEX_GARBAGE = -28; // found in Varcs.java
     static final String INDEX_FIELD = "ab"; // Varcs.java
     static final String INDEX_CLASS = "es"; // login.java
@@ -49,7 +38,7 @@
     public static final String CHAR_CLASS = "am"; //DevicePcmPlayerProvider.java
     public static final String DISPLAY_FIELD = "cw"; //Login.java
     public static final String DISPLAY_CLASS = "dh"; //Login.java
->>>>>>> ffb2b6bf
+
 
     /**
      * Credits to EthanApi
