package net.runelite.client.plugins.microbot.util.inventory;

import net.runelite.api.Item;
import net.runelite.api.ItemComposition;
import net.runelite.api.ItemContainer;
import net.runelite.api.MenuAction;
import net.runelite.api.NPC;
import net.runelite.api.Point;
import net.runelite.api.TileObject;
import net.runelite.api.events.ItemContainerChanged;
import net.runelite.api.gameval.InventoryID;
import net.runelite.api.widgets.ComponentID;
import net.runelite.api.widgets.Widget;
import net.runelite.client.plugins.microbot.Microbot;
import net.runelite.client.plugins.microbot.globval.enums.InterfaceTab;
import net.runelite.client.plugins.microbot.qualityoflife.scripts.pouch.Pouch;
import net.runelite.client.plugins.microbot.util.antiban.Rs2AntibanSettings;
import net.runelite.client.plugins.microbot.util.bank.Rs2Bank;
import net.runelite.client.plugins.microbot.util.equipment.Rs2Equipment;
import net.runelite.client.plugins.microbot.util.gameobject.Rs2GameObject;
import net.runelite.client.plugins.microbot.util.grandexchange.Rs2GrandExchange;
import net.runelite.client.plugins.microbot.util.math.Rs2Random;
import net.runelite.client.plugins.microbot.util.menu.NewMenuEntry;
import net.runelite.client.plugins.microbot.util.misc.Rs2Food;
import net.runelite.client.plugins.microbot.util.misc.Rs2Potion;
import net.runelite.client.plugins.microbot.util.misc.Rs2UiHelper;
import net.runelite.client.plugins.microbot.util.mouse.naturalmouse.util.Pair;
import net.runelite.client.plugins.microbot.util.npc.Rs2Npc;
import net.runelite.client.plugins.microbot.util.npc.Rs2NpcModel;
import net.runelite.client.plugins.microbot.util.player.Rs2Player;
import net.runelite.client.plugins.microbot.util.shop.Rs2Shop;
import net.runelite.client.plugins.microbot.util.tabs.Rs2Tab;
import net.runelite.client.plugins.microbot.util.widget.Rs2Widget;
import org.apache.commons.lang3.NotImplementedException;
import org.slf4j.event.Level;

import java.awt.Rectangle;
import java.util.ArrayList;
import java.util.Arrays;
import java.util.Collections;
import java.util.HashMap;
import java.util.List;
import java.util.Map;
import java.util.Objects;
import java.util.Optional;
import java.util.OptionalInt;
import java.util.Set;
import java.util.function.Predicate;
import java.util.regex.Matcher;
import java.util.regex.Pattern;
import java.util.stream.Collectors;
import java.util.stream.Stream;

import static net.runelite.client.plugins.microbot.Microbot.log;
import static net.runelite.client.plugins.microbot.util.Global.*;

public class Rs2Inventory {
    // The maximum capacity of the inventory
    private static final int COLUMNS = 4;
    private static final int ROWS = 7;
    private static final int CAPACITY = COLUMNS * ROWS;
    private static final Object[] EMPTY_ARRAY = new Object[0];

    private static List<Rs2ItemModel> inventoryItems = Collections.emptyList();

    public static ItemContainer inventory() {
        return Microbot.getClient().getItemContainer(InventoryID.INV);
    }

    public static void storeInventoryItemsInMemory(ItemContainerChanged e) {
        assert Microbot.getClient().isClientThread();

        if (e.getContainerId() != InventoryID.INV) return;
        final ItemContainer itemContainer = e.getItemContainer();
        if (itemContainer == null) return;

        List<Rs2ItemModel> _inventoryItems = new ArrayList<>();
        for (int i = 0; i < itemContainer.getItems().length; i++) {
            final Item item = itemContainer.getItems()[i];
            if (item.getId() == -1) continue;
            final ItemComposition itemComposition = Microbot.getClient().getItemDefinition(item.getId());
            _inventoryItems.add(new Rs2ItemModel(item, itemComposition, i));
        }
        inventoryItems = Collections.unmodifiableList(_inventoryItems);
    }

    public static Stream<Rs2ItemModel> items() {
        return inventoryItems.stream();
    }

    public static Stream<Rs2ItemModel> items(Predicate<Rs2ItemModel> predicate) {
        return items().filter(predicate);
    }

    /**
     * Gets all the items in the inventory.
     *
     * @return A list of all items in the inventory.
     */
    public static List<Rs2ItemModel> all() {
        return items().collect(Collectors.toList());
    }

    /**
     * A list of all the items that meet a specified filter criteria.
     *
     * @param filter The filter to apply when selecting items.
     *
     * @return A list of items that match the filter.
     */
    public static List<Rs2ItemModel> all(Predicate<Rs2ItemModel> filter) {
        return items(filter).collect(Collectors.toList());
    }

    /**
     * Returns the capacity of your inventory (28).
     *
     * @return The maximum number of items that can be held in the inventory.
     */
    public static int capacity() {
        return CAPACITY;
    }

    /**
     * Combines two items in the inventory by their IDs, ensuring distinct items are used.
     *
     * @param primaryItemId   The ID of the primary item.
     * @param secondaryItemId The ID of the secondary item.
     *
     * @return True if the combine operation was successful, false otherwise.
     */
    public static boolean combine(int primaryItemId, int secondaryItemId) {
        return combine(get(primaryItemId), get(secondaryItemId));
    }

    /**
     * Combines two items in the inventory by their names, ensuring distinct items are used.
     *
     * @param primaryItemName   The name of the primary item.
     * @param secondaryItemName The name of the secondary item.
     *
     * @return True if the combine operation was successful, false otherwise.
     */
    public static boolean combine(String primaryItemName, String secondaryItemName) {
        return combine(get(primaryItemName, false), get(secondaryItemName, false));
    }

    /**
     * Combines two items in the inventory using Rs2ItemModel objects, ensuring distinct items are used.
     *
     * @param primary   The primary item.
     * @param secondary The secondary item.
     *
     * @return True if the combine operation was successful, false otherwise.
     */
    public static boolean combine(Rs2ItemModel primary, Rs2ItemModel secondary) {
        // Get the primary item
        Rs2ItemModel primaryItem = get(item -> item.getId() == primary.getId());
        if (primaryItem == null) {
            Microbot.log("Primary item not found in the inventory.");
            return false;
        }

        // Select the primary item
        if (!use(primaryItem)) return false;
        sleep(100, 175);

        // Get a secondary item that isn't the same as the primary
        Rs2ItemModel secondaryItem = get(item -> item.getId() == secondary.getId() && item.getSlot() != primaryItem.getSlot());
        if (secondaryItem == null) {
            Microbot.log("No valid secondary item found to combine with.");
            return false;
        }

        // Interact with the secondary item
        return use(secondaryItem);
    }

    private static Pair<Rs2ItemModel, Rs2ItemModel> getClosest(List<Rs2ItemModel> first, List<Rs2ItemModel> second) {
        Rs2ItemModel closestPrimaryItem = null;
        Rs2ItemModel closestSecondaryItem = null;
        int minSlotDifference = Integer.MAX_VALUE;

        // Compare each primary item with each secondary item to find the closest slots
        for (Rs2ItemModel primaryItem : first) {
            for (Rs2ItemModel secondaryItem : second) {
                int slotDifference = calculateSlotDifference(primaryItem.getSlot(), secondaryItem.getSlot());
                if (slotDifference < minSlotDifference) {
                    minSlotDifference = slotDifference;
                    closestPrimaryItem = primaryItem;
                    closestSecondaryItem = secondaryItem;
                }
            }
        }

        return new Pair<>(closestPrimaryItem,closestSecondaryItem);
    }

    /**
     * Combines the closest items in the inventory based on their names.
     * <p>
     * This method searches for items in the inventory by their names, then finds the pair of primary and
     * secondary items with the smallest slot difference and combines them.
     * <p>
     * For combining items by their IDs, see {@link #combineClosest(int, int) combineClosest}.
     *
     * @param primaryItemName   the name of the primary item to combine
     * @param secondaryItemName the name of the secondary item to combine
     *
     * @return true if the items were successfully combined, false otherwise
     */
    public static boolean combineClosest(String primaryItemName, String secondaryItemName) {
        // TODO:
        List<Rs2ItemModel> primaryItems = items(item -> item.getName().equalsIgnoreCase(primaryItemName)).collect(Collectors.toList());
        List<Rs2ItemModel> secondaryItems = items(item -> item.getName().equalsIgnoreCase(secondaryItemName)).collect(Collectors.toList());

        if (primaryItems.isEmpty() || secondaryItems.isEmpty()) return false;

        final Pair<Rs2ItemModel,Rs2ItemModel> closest = getClosest(primaryItems,secondaryItems);
        if (!use(closest.x)) return false;
        sleep(100, 175);
        return use(closest.y);
    }

    /**
     * Combines the closest items in the inventory based on their IDs.
     * <p>
     * This method searches for items in the inventory by their IDs, then finds the pair of primary and
     * secondary items with the smallest slot difference and combines them.
     * <p>
     * For combining items by their names, see {@link #combineClosest(String, String) combineClosest}.
     *
     * @param primaryItemId   the ID of the primary item to combine
     * @param secondaryItemId the ID of the secondary item to combine
     *
     * @return true if the items were successfully combined, false otherwise
     */
    public static boolean combineClosest(int primaryItemId, int secondaryItemId) {
        List<Rs2ItemModel> primaryItems = items(x -> x.getId() == primaryItemId).collect(Collectors.toList());
        List<Rs2ItemModel> secondaryItems = items(x -> x.getId() == secondaryItemId).collect(Collectors.toList());

        if (primaryItems.isEmpty() || secondaryItems.isEmpty()) return false;

        final Pair<Rs2ItemModel,Rs2ItemModel> closest = getClosest(primaryItems,secondaryItems);
        if (!use(closest.x)) return false;
        sleep(100, 175);
        return use(closest.y);
    }


    // Helper method to calculate the Manhattan distance between two inventory slots
    private static int calculateSlotDifference(int slot1, int slot2) {
        // Calculate the row and column for each slot
        int row1 = (slot1 - 1) / 4;
        int col1 = (slot1 - 1) % 4;
        int row2 = (slot2 - 1) / 4;
        int col2 = (slot2 - 1) % 4;

        // Calculate the Manhattan distance between the two slots
        return Math.abs(row1 - row2) + Math.abs(col1 - col2);
    }

    /**
     * Checks if the inventory contains an item that matches the specified filter.
     *
     * @param predicate The filter to apply.
     *
     * @return True if the inventory contains an item that matches the filter, false otherwise.
     */
    public static boolean contains(Predicate<Rs2ItemModel> predicate) {
        return items().anyMatch(predicate);
    }

    /**
     * Checks if the inventory contains items with the specified IDs.
     *
     * @param ids The IDs to check for.
     *
     * @return True if the inventory contains all the specified IDs, false otherwise.
     */
    public static boolean contains(int... ids) {
        return contains(item -> Arrays.stream(ids).anyMatch(id -> id == item.getId()));
    }

    /**
     * Checks if the inventory contains items with the specified names.
     *
     * @param names The names to check for.
     *
     * @return True if the inventory contains all the specified names, false otherwise.
     */
    public static boolean contains(String... names) {
        return contains(item -> Arrays.stream(names).anyMatch(name -> name.equalsIgnoreCase(item.getName())));
    }

    /**
     * Checks if the inventory contains all the specified IDs.
     *
     * @param ids The IDs to check for.
     *
     * @return True if the inventory contains all the specified IDs, false otherwise.
     */
    public static boolean containsAll(int... ids) {
        return Arrays.stream(ids).allMatch(Rs2Inventory::contains);
    }

    /**
     * Checks if the inventory contains all the specified names.
     *
     * @param names The names to check for.
     *
     * @return True if the inventory contains all the specified names, false otherwise.
     */
    public static boolean containsAll(String... names) {
        return Arrays.stream(names).allMatch(Rs2Inventory::contains);
    }

    /**
     * Counts the number of items in the inventory
     *
     * @return The count of items
     */
    public static int count() {
        return (int) items().count();
    }

    /**
     * Counts the number of items in the inventory that match the specified filter.
     *
     * @param predicate The filter to apply.
     *
     * @return The count of items that match the filter.
     */
    public static int count(Predicate<Rs2ItemModel> predicate) {
        return (int) items(predicate).count();
    }

    /**
     * Counts the number of items in the inventory that match the specified ID.
     *
     * @param id The ID to match.
     *
     * @return The count of items that match the ID.
     */
    public static int count(int id) {
        return count(item -> item.getId() == id);
    }

    /**
     * Counts the number of items in the inventory that match the specified name.
     *
     * @param name The name to match.
     *
     * @return The count of items that match the name.
     */
    public static int count(String name) {
        return count(item -> item.getName().toLowerCase().contains(name.toLowerCase()));
    }

    /**
     * Deselects any item if it is selected.
     *
     * @return True if an item was deselected, false otherwise.
     */
    public static boolean deselect() {
        return isItemSelected() && use(getSelectedItemId());
    }

    private static boolean drop(Rs2ItemModel item) {
        if (item == null) return false;

        invokeMenu(item, "Drop");
        return true;
    }

    /**
     * Drops the item from the inventory that matches the specified filter.
     *
     * @param predicate The filter to identify the item to drop.
     *
     * @return True if the item was successfully dropped, false otherwise.
     */
    public static boolean drop(Predicate<Rs2ItemModel> predicate) {
        return drop(get(predicate));
    }

    /**
     * Drops the item with the specified ID from the inventory.
     *
     * @param id The ID of the item to drop.
     *
     * @return True if the item was successfully dropped, false otherwise.
     */
    public static boolean drop(int id) {
        return drop(get(id));
    }

    /**
     * Drops the item with the specified name from the inventory.
     *
     * @param name The name of the item to drop.
     *
     * @return True if the item was successfully dropped, false otherwise.
     */
    public static boolean drop(String name) {
        return drop(name, false);
    }

    /**
     *
     * @param name
     * @return
     */
    public static boolean drop(String name, boolean exact) {
        return drop(get(name,exact));
    }

    /**
     * Drops all items in the inventory matching the specified filter.
     *
     * @param predicate The filter to apply.
     *
     * @return True if all matching items were successfully dropped, false otherwise.
     */
    public static boolean dropAll(Predicate<Rs2ItemModel> predicate) {
        items(predicate).forEachOrdered(item -> {
            drop(item);
            if (!Rs2AntibanSettings.naturalMouse) sleep(150, 300);
        });
        return true;
    }

    /**
     * Drops all items in the inventory.
     *
     * @return True if all items were successfully dropped, false otherwise.
     */
    public static boolean dropAll() {
        return dropAll(item -> true);
    }

    /**
     * Drops all items in the inventory matching the specified IDs.
     *
     * @param ids The IDs to match.
     *
     * @return True if all matching items were successfully dropped, false otherwise.
     */
    public static boolean dropAll(int... ids) {
        return dropAll(item -> Arrays.stream(ids).anyMatch(id -> id == item.getId()));
    }

    /**
     * Drops all items in the inventory matching the specified names.
     *
     * @param names The names to match.
     *
     * @return True if all matching items were successfully dropped, false otherwise.
     */
    public static boolean dropAll(String... names) {
        return dropAll(item -> Arrays.stream(names).anyMatch(name -> item.getName().equalsIgnoreCase(name)));
    }

    /**
     * Drops all items in the inventory that match a specified filter, in a specified order.
     *
     * @param predicate The filter to apply. Only items that match this filter will be dropped.
     * @param dropOrder The order in which to drop the items. This can be one of the following:
     *                  - STANDARD: Items are dropped row by row, from left to right.
     *                  - EFFICIENT_ROW: Items are dropped row by row. For even rows, items are dropped from left to right. For odd rows, items are dropped from right to left.
     *                  - COLUMN: Items are dropped column by column, from top to bottom.
     *                  - EFFICIENT_COLUMN: Items are dropped column by column. For even columns, items are dropped from top to bottom. For odd columns, items are dropped from bottom to top.
     *
     * @return True if all matching items were successfully dropped, false otherwise.
     */
    public static boolean dropAll(Predicate<Rs2ItemModel> predicate, InteractOrder dropOrder) {
        List<Rs2ItemModel> itemsToDrop = calculateInteractOrder(items(predicate).collect(Collectors.toList()), dropOrder);
        for (Rs2ItemModel item : itemsToDrop) {
            if (item == null) continue;
            invokeMenu(item, "Drop");
            if (!Rs2AntibanSettings.naturalMouse)
                sleep(150, 300);
        }
        return true;
    }

    /**
     * Drops all items in the inventory that don't match the given IDs.
     *
     * @param ids The IDs to exclude.
     *
     * @return True if all non-matching items were successfully dropped, false otherwise.
     */
    public static boolean dropAllExcept(int... ids) {
        return dropAll(x -> Arrays.stream(ids).noneMatch(id -> id == x.getId()));
    }

    /**
     * Drops all items in the inventory that don't match the given names.
     *
     * @param names The names to exclude.
     *
     * @return True if all non-matching items were successfully dropped, false otherwise.
     */
    public static boolean dropAllExcept(String... names) {
        return dropAllExcept(false, InteractOrder.STANDARD, names);
    }

    /**
     * Drops all items from the inventory except for the ones specified by the names parameter.
     * The exactness of the name matching and the order in which items are dropped can be controlled.
     *
     * @param exact     If true, items are kept in the inventory if their name exactly matches one of the names in the names parameter.
     *                  If false, items are kept in the inventory if their name contains one of the names in the names parameter.
     * @param dropOrder The order in which items are dropped from the inventory. This can be one of the following:
     *                  - STANDARD: Items are dropped row by row, from left to right.
     *                  - EFFICIENT_ROW: Items are dropped row by row. For even rows, items are dropped from left to right. For odd rows, items are dropped from right to left.
     *                  - COLUMN: Items are dropped column by column, from top to bottom.
     *                  - EFFICIENT_COLUMN: Items are dropped column by column. For even columns, items are dropped from top to bottom. For odd columns, items are dropped from bottom to top.
     * @param names     The names of the items to keep in the inventory.
     *
     * @return True if all non-matching items were successfully dropped, false otherwise.
     */
    public static boolean dropAllExcept(boolean exact, InteractOrder dropOrder, String... names) {
        return dropAll(exact ? item -> Arrays.stream(names).noneMatch(name -> name.equalsIgnoreCase(item.getName())) :
                item -> Arrays.stream(names).noneMatch(name -> item.getName().toLowerCase().contains(name.toLowerCase())), dropOrder);
    }

    /**
     * Drops all items in the inventory that are not filtered.
     *
     * @param predicate The filter to apply.
     *
     * @return True if all non-matching items were successfully dropped, false otherwise.
     */
    public static boolean dropAllExcept(Predicate<Rs2ItemModel> predicate) {
        return dropAll(predicate.negate());
    }

    /**
     * Drop all items that fall under the gpValue
     *
     * @param gpValue minimum amount of gp required to not drop the item
     *
     * @return
     */
    public static boolean dropAllExcept(int gpValue) {
        return dropAllExcept(gpValue, List.of());
    }

    /**
     * Drop all items that fall under the gpValue
     *
     * @param gpValue     minimum amount of gp required to not drop the item
     * @param ignoreItems List of items to not drop
     *
     * @return
     */
    public static boolean dropAllExcept(int gpValue, List<String> ignoreItems) {
        final Predicate<Rs2ItemModel> ignore = item -> ignoreItems.stream().anyMatch(x -> x.equalsIgnoreCase(item.getName()));
        final Predicate<Rs2ItemModel> price = item -> (long) Microbot.getClientThread().runOnClientThreadOptional(() ->
                Microbot.getItemManager().getItemPrice(item.getId()) * item.getQuantity()).orElse(0) >= gpValue;
        return dropAllExcept(ignore.or(price));
    }

    /**
     * Returns the count of empty slots in your inventory.
     *
     * @return The number of empty slots.
     */
    public static int emptySlotCount() {
        return capacity() - fullSlotCount();
    }

    /**
     * Returns a list of items that do not fit the given criteria based on the provided filter.
     *
     * @param predicate The filter to apply.
     *
     * @return A list of items that do not match the filter criteria.
     */
    public static List<Rs2ItemModel> except(Predicate<Rs2ItemModel> predicate) {
        return items(predicate.negate()).collect(Collectors.toList());
    }

    /**
     * Returns the count of full slots in your inventory.
     *
     * @return The number of full slots.
     */
    public static int fullSlotCount() {
        return (int) items().count();
    }

    /**
     * Gets the last item in the inventory that matches the specified item ID.
     *
     * @param id The ID to match.
     *
     * @return The last item that matches the ID, or null if not found.
     */
    public static Rs2ItemModel getLast(int id) {
        final Rs2ItemModel[] items = items(item -> item.getId() == id).toArray(Rs2ItemModel[]::new);
        return items.length == 0 ? null : items[items.length-1];
    }

    /**
     * Gets the item in the inventory that matches the specified filter criteria.
     *
     * @param predicate The filter to apply.
     *
     * @return The item that matches the filter criteria, or null if not found.
     */
    public static Rs2ItemModel get(Predicate<Rs2ItemModel> predicate) {
        return items(predicate).findFirst().orElse(null);
    }

    /**
     * Gets the first item in the inventory that matches one of the given IDs.
     *
     * @param ids The IDs to match.
     *
     * @return The first item that matches one of the IDs, or null if not found.
     */
    public static Rs2ItemModel get(int... ids) {
        return get(item -> Arrays.stream(ids).anyMatch(id -> id == item.getId()));
    }

    /**
     * Gets the item in the inventory with the specified name.
     * this method ignores casing
     *
     * @param name The name to match.
     *
     * @return The item with the specified name, or null if not found.
     */
    public static Rs2ItemModel get(String name) {
        return get(name, false, false);
    }

    /**
     * Gets the item in the inventory with the specified name.
     * this method ignores casing
     *
     * @param name The name to match.
     *
     * @return The item with the specified name, or null if not found.
     */
    public static Rs2ItemModel get(String name, boolean exact) {
        return get(exact ? x -> x.getName().equalsIgnoreCase(name) :
                x -> x.getName().toLowerCase().contains(name.toLowerCase()));
    }

    /**
     * Gets the item in the inventory with the specified name.
     * this method ignores casing
     *
     * @param name The name to match.
     *
     * @return The item with the specified name, or null if not found.
     */
    public static Rs2ItemModel get(String name, boolean stackable, boolean exact) {
        Predicate<Rs2ItemModel> filter = exact ? item -> item.getName().equalsIgnoreCase(name) :
                item -> item.getName().toLowerCase().contains(name.toLowerCase());
        if (stackable) filter = filter.and(Rs2ItemModel::isStackable);
        return get(filter);
    }

    /**
     * Gets the item in the inventory with one of the specified names.
     *
     * @param names The names to match.
     *
     * @return The item with one of the specified names, or null if not found.
     */
    public static Rs2ItemModel get(String... names) {
        return get(item -> Arrays.stream(names).anyMatch(n -> n.equalsIgnoreCase(item.getName())));
    }

    /**
     * Gets the item in the inventory with one of the specified names.
     *
     * @param names The names to match.
     * @param exact true to match the exact name
     *
     * @return The item with one of the specified names, or null if not found.
     */
    public static Rs2ItemModel get(List<String> names, boolean exact) {
        if (exact) {
            return get(item -> names.stream().anyMatch(n -> n.equalsIgnoreCase(item.getName())));
        } else {
            return get(item -> names.stream().anyMatch(n -> n.toLowerCase().contains(item.getName().split("\\(")[0].toLowerCase())));
        }
    }

    /**
     * Gets the item in the inventory with one of the specified names.
     *
     * @param names The names to match.
     *
     * @return The item with one of the specified names, or null if not found.
     */
    public static Rs2ItemModel get(List<String> names) {
        return get(names, false);
    }

    /**
     * Gets list of item in the inventory that matches the specified filter criteria.
     *
     * @param predicate The filter to apply.
     *
     * @return list of item that matches the filter criteria
     */
    public static List<Rs2ItemModel> getList(Predicate<Rs2ItemModel> predicate) {
        return items(predicate).collect(Collectors.toList());
    }

    /**
     * Retrieves the quantity of item(s) based on the filter.
     *
     * @param filter The filter for the item(s)
     *
     * @return The quantity of the item(s) if found, otherwise 0.
     */
    public static int itemQuantity(Predicate<Rs2ItemModel> filter) {
        return items(filter).mapToInt(Rs2ItemModel::getQuantity).sum();
    }


    /**
     * Retrieves the quantity of an item based on its ID.
     *
     * @param id The ID of the item.
     *
     * @return The quantity of the item if found, otherwise 0.
     */
    public static int itemQuantity(int id) {
        return itemQuantity(item -> item.getId() == id);
    }

    /**
     * Retrieves the quantity of an item based on its name.
     *
     * @param itemName The name of the item.
     *
     * @return The quantity of the item if found, otherwise 0.
     */
    public static int itemQuantity(String itemName) {
        return itemQuantity(item -> item.getName().equalsIgnoreCase(itemName));
    }

    /**
     * Checks if the player has a certain quantity of an item.
     *
     * @param id     The id of the item to check.
     * @param amount The desired quantity of the item.
     *
     * @return True if the player has the specified quantity of the item, false otherwise.
     */
    public static boolean hasItemAmount(int id, int amount) {
       return hasItemAmount(id, amount, false);
    }

    /**
     * Checks if the player has a certain quantity of an item.
     *
     * @param id     The id of the item to check.
     * @param amount The desired quantity of the item.
     *
     * @return True if the player has the specified quantity of the item, false otherwise.
     */
    public static boolean hasItemAmount(int id, int amount, boolean exact) {
        return exact ? itemQuantity(id) == amount : itemQuantity(id) >= amount;
    }


    /**
     * Checks if the player has a certain quantity of an item.
     *
     * @param name   The name of the item to check.
     * @param amount The desired quantity of the item.
     *
     * @return True if the player has the specified quantity of the item, false otherwise.
     */
    public static boolean hasItemAmount(String name, int amount) {
        Rs2ItemModel item = get(name);
        if (item == null) return false;
        return hasItemAmount(name, amount, item.isStackable(), false);
    }

    /**
     * Checks if the player has a certain quantity of an item.
     *
     * @param name      The name of the item to check.
     * @param amount    The desired quantity of the item.
     * @param stackable A boolean indicating if the item is stackable.
     *
     * @return True if the player has the specified quantity of the item, false otherwise.
     */
    public static boolean hasItemAmount(String name, int amount, boolean stackable) {
        return hasItemAmount(name, amount, stackable, false);
    }

    /**
     * Checks if the player has a certain quantity of an item.
     *
     * @param name      The name of the item to check.
     * @param amount    The desired quantity of the item.
     * @param stackable A boolean indicating if the item is stackable.
     * @param exact     A boolean indicating whether the check should be exact or partial for non-stackable items.
     *
     * @return True if the player has the specified quantity of the item, false otherwise.
     */
    public static boolean hasItemAmount(String name, int amount, boolean stackable, boolean exact) {
        if (!stackable) {
            if (exact) {
                return items(x -> x.getName().equalsIgnoreCase(name)).count() >= amount;
            } else {
                return items(x -> x.getName().toLowerCase().contains(name.toLowerCase())).count() >= amount;
            }
        }

        Rs2ItemModel item = get(name, true, exact);
        if (item == null) return false;

        return item.getQuantity() >= amount;
    }

    /**
     * @param id
     *
     * @return boolean
     */
    public static boolean hasItem(int id) {
        return get(id) != null;
    }

    /**
     * Checks if the inventory has any item with the specified IDs.
     *
     * @param ids The array of IDs to check.
     * @return true if any item with the specified IDs is found, false otherwise.
     */
    public static boolean hasItem(int... ids) {
        return get(ids) != null;
    }

    /**
     * @param names
     *
     * @return boolean
     */
    public static boolean hasItem(String... names) {
        return get(names) != null;
    }

    /**
     * @param name
     *
     * @return boolean
     */
    public static boolean hasItem(String name, boolean exact) {
        return get(name, false, exact) != null;
    }

    /**
     * @param names
     *
     * @return boolean
     */
    public static boolean hasItem(List<String> names) {
        return get(names) != null;
    }

    /**
     * Gets the actions available for the item in the specified slot.
     *
     * @param slot The slot to check.
     *
     * @return An array of available actions for the item in the slot.
     */
    public static String[] getActionsForSlot(int slot) {
        return items(x -> x.getSlot() == slot)
                .map(Rs2ItemModel::getInventoryActions)
                .findFirst().orElse((String[]) EMPTY_ARRAY);
    }

	/**
	 * Retrieves a list of all edible food items currently in the player's inventory.
	 * <p>
	 * This includes:
	 * <ul>
	 *   <li>Items with an "Eat" inventory action</li>
	 *   <li>Items named "Jug of wine"</li>
	 * </ul>
	 * This excludes:
	 * <ul>
	 *   <li>Noted items</li>
	 *   <li>Items containing "rock cake" in the name</li>
	 * </ul>
	 *
	 * @return a list of {@link Rs2ItemModel} representing edible food in the inventory
	 */
	public static List<Rs2ItemModel> getInventoryFood() {
		return items(Rs2ItemModel::isFood).collect(Collectors.toList());
	}

	/**
	 * Retrieves a list of fast food items (tick delay = 1) from the player's inventory.
	 * <p>
	 * This is a filtered subset of {@link #getInventoryFood()}, using known food IDs
	 * with a 1-tick consumption delay.
	 *
	 * @return a list of {@link Rs2ItemModel} representing fast food in the inventory
	 */
	public static List<Rs2ItemModel> getInventoryFastFood() {
		return Rs2Inventory.getInventoryFood().stream()
			.filter(item -> Rs2Food.getFastFoodIds().contains(item.getId()))
			.collect(Collectors.toList());
	}

    public static List<Rs2ItemModel> getPotions() {
        return items(item -> Arrays.stream(item.getInventoryActions()).anyMatch("drink"::equalsIgnoreCase))
                .collect(Collectors.toList());
    }

    // get bones with the action "bury"
    public static List<Rs2ItemModel> getBones() {
        return items(item -> Arrays.stream(item.getInventoryActions()).anyMatch("bury"::equalsIgnoreCase))
                .collect(Collectors.toList());
    }

    // get items with the action "scatter"
    public static List<Rs2ItemModel> getAshes() {
        return items(item -> Arrays.stream(item.getInventoryActions()).anyMatch("scatter"::equalsIgnoreCase))
                .collect(Collectors.toList());
    }

    /**
     * Gets the count of empty slots in your inventory.
     *
     * @return The number of empty slots.
     */
    @Deprecated(since = "Use emptySlotCount")
    public static int getEmptySlots() {
        return emptySlotCount();
    }

    /**
     * Gets the index of the first empty slot in your inventory.
     * returns -1 if no empty slot is found
     *
     * @return The index of the first empty slot, or -1 if none are found.
     */
    public static int getFirstEmptySlot() {
        // TODO: might be broken
        if (isFull()) return -1;
        for (int i = 0; i < inventory().getItems().length; i++) {
            if (inventory().getItems()[i].getId() == -1) return i;
        }
        return -1;
    }

    /**
     * Gets the index of the next full slot in your inventory.
     * return -1 if no full slot has been found
     *
     * @return The index of the next full slot, or -1 if none are found.
     */
    public static int getFirstFullSlot() {
        // TODO: sorted should be unnecessary due to natural ordering
        return items().sorted().findFirst().map(Rs2ItemModel::getSlot).orElse(-1);
    }

    /**
     * Gets the basic inventory widget. Basic means the bank is not open, the Grand Exchange is not open, the shop is not open, etc.
     *
     * @return The basic inventory widget.
     */
    public static Widget getInventoryWidget() {
        return Rs2Widget.getWidget(ComponentID.INVENTORY_CONTAINER);
    }

    /**
     * Gets the item in the specified slot of the inventory.
     *
     * @param slot The index of the slot to retrieve.
     *
     * @return The item in the specified slot, or null if the slot is empty.
     */
    public static Rs2ItemModel getItemInSlot(int slot) {
        return get(x -> x.getSlot() == slot);
    }

    /**
     * Gets the ID of the item in the specified slot.
     * Returns -1 if the slot has not been found or no item has been found
     *
     * @param slot The slot to check.
     *
     * @return The ID of the item in the slot, or -1 if the slot is empty.
     */
    public static int getIdForSlot(int slot) {
        final Rs2ItemModel item = getItemInSlot(slot);
        return item == null ? -1 : item.getId();
    }

    /**
     * Gets the name of the item in the specified slot of the inventory.
     *
     * @param slot The slot to retrieve the name for.
     *
     * @return The name of the item in the slot, or an empty string if the slot is empty.
     */
    public static String getNameForSlot(int slot) {
        final Rs2ItemModel item = getItemInSlot(slot);
        return item == null ? null : item.getName();
    }

    /**
     * Gets a random item from the inventory that matches the specified item filter.
     *
     * @param filter The filter to apply.
     *
     * @return A random item that matches the filter criteria, or null if no matching items are found.
     */
    public static Rs2ItemModel getRandom(Predicate<Rs2ItemModel> filter) {
        final Rs2ItemModel[] matchingItems = items(filter).toArray(Rs2ItemModel[]::new);
        if (matchingItems.length == 0) return null;

        java.util.Random random = new java.util.Random();
        return matchingItems[random.nextInt(matchingItems.length)];
    }

    /**
     * Gets a random item from the inventory that matches the specified item IDs.
     *
     * @param ids The item IDs to match.
     *
     * @return A random item that matches the item IDs, or null if no matching items are found.
     */
    public static Rs2ItemModel getRandom(int... ids) {
        return getRandom(item -> Arrays.stream(ids).anyMatch(id -> id == item.getId()));
    }

    /**
     * Gets a random item from the inventory that matches the specified item names.
     *
     * @param names The item names to match.
     *
     * @return A random item that matches the item names, or null if no matching items are found.
     */
    public static Rs2ItemModel getRandom(String... names) {
        return getRandom(item -> Arrays.stream(names).anyMatch(name -> item.getName().equalsIgnoreCase(name)));
    }

    /**
     * Gets the ID of the currently selected item in the inventory.
     * Returns -1 if none is found
     *
     * @return The ID of the currently selected item, or -1 if no item is selected.
     */
    public static int getSelectedItemId() {
        if (Microbot.getClient().getSelectedWidget() == null) return -1;
        return Microbot.getClient().getSelectedWidget().getItemId();
    }

    /**
     * Gets the index of the currently selected item in the inventory.
     * Returns -1 if none is found
     *
     * @return The index of the currently selected item, or -1 if no item is selected.
     */
    public static int getSelectedItemIndex() {
        if (Microbot.getClient().getSelectedWidget() == null) return -1;
        return Microbot.getClient().getSelectedWidget().getIndex();
    }

    /**
     * Gets the name of the currently selected item in the inventory.
     *
     * @return The name of the currently selected item, or an empty string if no item is selected.
     */
    public static String getSelectedItemName() {
        if (Microbot.getClient().getSelectedWidget() == null) return null;
        return Rs2UiHelper.stripColTags(Microbot.getClient().getSelectedWidget().getName());
    }

    /**
     * Interacts with a given item in the inventory using the specified action.
     * If the item has an invalid slot value, it will find the slot based on the item ID.
     *
     * @param item   The item to interact with.
     * @param action The action to perform on the item.
     *
     * @return True if the interaction was successful, false otherwise.
     */
    public static boolean interact(Rs2ItemModel item, String action) {
        if (item == null) return false;
        invokeMenu(item, action);
        return true;
    }

    /**
     * Interacts with an item with the specified ID in the inventory using the first available action.
     *
     * @param id The ID of the item to interact with.
     *
     * @return True if the interaction was successful, false otherwise.
     */
    public static boolean interact(int id) {
        return interact(id, "");
    }

    /**
     * Interacts with an item with the specified ID in the inventory using the specified action.
     *
     * @param id     The ID of the item to interact with.
     * @param action The action to perform on the item.
     *
     * @return True if the interaction was successful, false otherwise.
     */
    public static boolean interact(int id, String action) {
        return interact(get(id), action);
    }
    /**
     * Interacts with an item with the specified ID in the inventory using the specified action.
     *
     * @param id     The ID of the item to interact with.
     * @param action The action to perform on the item.
     *
     * @return True if the interaction was successful, false otherwise.
     */
    public static boolean interact(int id, String action, int identifier) {
        final Rs2ItemModel rs2Item = get(id);
        if (rs2Item == null) return false;
        invokeMenu(rs2Item, action, identifier);
        return true;
    }

    /**
     * Interacts with an item with the specified name in the inventory using the first available action.
     *
     * @param name The name of the item to interact with.
     *
     * @return True if the interaction was successful, false otherwise.
     */
    public static boolean interact(String name) {
        return interact(name, "", false);
    }

    /**
     * Interacts with an item with the specified name in the inventory using the specified action.
     *
     * @param name   The name of the item to interact with.
     * @param action The action to perform on the item.
     *
     * @return True if the interaction was successful, false otherwise.
     */
    public static boolean interact(String name, String action) {
        return interact(name, action, false);
    }

    /**
     * Interacts with an item with the specified id(s) in the inventory using the specified action.
     *
     * @param ids  The ids of the item to interact with.
     * @param action The action to perform on the item.
     *
     * @return True if the interaction was successful, false otherwise.
     */
    public static boolean interact(int[] ids, String action) {
        return Arrays.stream(ids).sequential().anyMatch(id -> interact(id, action));
    }

    /**
     * Interacts with an item with the specified name in the inventory using the specified action.
     *
     * @param names  The name of the item to interact with.
     * @param action The action to perform on the item.
     *
     * @return True if the interaction was successful, false otherwise.
     */
    public static boolean interact(List<String> names, String action) {
        return names.stream().anyMatch(name -> interact(name, action));
    }

    /**
     * Interacts with an item with the specified name in the inventory using the specified action.
     *
     * @param name   The name of the item to interact with.
     * @param action The action to perform on the item.
     *
     * @return True if the interaction was successful, false otherwise.
     */
    public static boolean interact(String name, String action, boolean exact) {
        return interact(get(name, exact),action);
    }

    /**
     * Interacts with an item in the inventory using the first available action based on the specified filter.
     *
     * @param filter The filter to apply.
     *
     * @return True if the interaction was successful, false otherwise.
     */
    public static boolean interact(Predicate<Rs2ItemModel> filter) {
        return interact(filter, "Use");
    }

    /**
     * Interacts with an item in the inventory using the specified action based on the specified filter.
     *
     * @param filter The filter to apply.
     * @param action The action to perform on the item.
     *
     * @return True if the interaction was successful, false otherwise.
     */
    public static boolean interact(Predicate<Rs2ItemModel> filter, String action) {
        return interact(get(filter),action);
    }

    /**
     * Interacts with a given item in the inventory using the first available action.
     * If the item has an invalid slot value, it will find the slot based on the item ID.
     *
     * @param item The item to interact with.
     *
     * @return True if the interaction was successful, false otherwise.
     */
    public static boolean interact(Rs2ItemModel item) {
        return interact(item, "");
    }

    /**
     * Checks whether the inventory is empty (contains no items).
     *
     * @return True if the inventory is empty, false otherwise.
     */
    public static boolean isEmpty() {
        return items().findAny().isEmpty();
    }

    /**
     * Checks whether the inventory is configured to ignore whether shift interactions are enabled or not.
     *
     * @return True if the inventory ignores shift interactions, false otherwise.
     */
    public static boolean isForceNoShift() {
        throw new NotImplementedException("TODO");
    }

    /**
     * Determines whether the inventory is full (all slots are occupied).
     *
     * @return True if the inventory is full, false otherwise.
     */
    public static boolean isFull() {
        return count() == CAPACITY;
    }

    /**
     * Checks if the inventory is full based on the item name.
     *
     * @param name The name of the item to check.
     *
     * @return true if the inventory is full, false otherwise.
     */
    public static boolean isFull(String name) {
        return count(name) == CAPACITY;
    }

    /**
     * Checks if the inventory is full based on the item ID.
     *
     * @param id The ID of the item to check.
     *
     * @return true if the inventory is full, false otherwise.
     */
    public static boolean isFull(int id) {
        return count(id) == CAPACITY;
    }

    /**
     * Checks whether an item is currently selected in your inventory.
     *
     * @return True if an item is selected, false otherwise.
     */
    public static boolean isItemSelected() {
        // TODO: this will also return true if a spell is selected
        return Microbot.getClient().isWidgetSelected();
    }

    /**
     * Checks whether the inventory is open.
     *
     * @return True if the inventory is open, false otherwise.
     */
    public static boolean isOpen() {
        return Rs2Tab.getCurrentTab() == InterfaceTab.INVENTORY;
    }

    /**
     * Checks if the given slot in the inventory is empty.
     *
     * @param slot The slot to check.
     *
     * @return True if the slot is empty, false otherwise.
     */
    public static boolean isSlotEmpty(int slot) {
        return getItemInSlot(slot) == null;
    }

    /**
     * Checks if the given slot in the inventory is empty.
     *
     * @param slots The slots to check.
     *
     * @return True if the slot is empty, false otherwise.
     */
    public static boolean isSlotsEmpty(int... slots) {
        return Arrays.stream(slots).allMatch(Rs2Inventory::isSlotEmpty);
    }

    /**
     * Checks if the given slot in the inventory is full (contains an item).
     *
     * @param slot The slot to check.
     *
     * @return True if the slot is full, false otherwise.
     */
    public static boolean isSlotFull(int slot) {
        return !isSlotEmpty(slot);
    }

    /**
     * Gets the bounding rectangle for the slot of the specified item in the inventory.
     *
     * @param rs2Item The item to get the bounds for.
     *
     * @return The bounding rectangle for the item's slot, or null if the item is not found.
     */
    public static Rectangle itemBounds(Rs2ItemModel rs2Item) {
        Widget inventory = getInventory();
        if (inventory == null) return null;

        Widget item = Arrays.stream(inventory.getDynamicChildren())
                .filter(widget -> widget.getIndex() == rs2Item.getSlot())
                .findFirst().orElse(null);
        return item == null ? null : item.getBounds();
    }

    /**
     * Checks if your inventory only contains items that match the specified filter.
     *
     * @param predicate The filter to apply.
     *
     * @return True if the inventory only contains items that match the filter, false otherwise.
     */
    public static boolean onlyContains(Predicate<Rs2ItemModel> predicate) {
        return items().allMatch(predicate);
    }

    /**
     * Checks if your inventory only contains items with the specified ID.
     *
     * @param ids The IDs to check.
     *
     * @return True if the inventory only contains items with the specified IDs, false otherwise.
     */
    public static boolean onlyContains(int... ids) {
        return onlyContains(item -> Arrays.stream(ids).anyMatch(id -> item.getId() == id));
    }

    /**
     * Checks if your inventory only contains items with the specified names.
     *
     * @param names The names to check.
     *
     * @return True if the inventory only contains items with the specified names, false otherwise.
     */
    public static boolean onlyContains(String... names) {
        return onlyContains(item -> Arrays.stream(names).anyMatch(name -> item.getName().equalsIgnoreCase(name)));
    }

    /**
     * Opens the inventory.
     *
     * @return True if the inventory is successfully opened, false otherwise.
     */
    public static boolean open() {
        return Rs2Tab.switchToInventoryTab();
    }

    /**
     * Gets the size of the inventory.
     *
     * @return The size of the inventory.
     */
    public static int size() {
        return CAPACITY;
    }

    /**
     * Gets the total size of stackables of the inventory.
     *
     * @return The total size of stackable items of the inventory.
     */
    public static int stackableSize() {
        return count(item -> item.isNoted() || item.isStackable());
    }

    private static int slot(Rs2ItemModel item) {
        return item == null ? -1 : item.getSlot();
    }

    /**
     * Gets the slot for the item with the specified ID.
     *
     * @param id The ID of the item.
     *
     * @return The slot index for the item, or -1 if not found.
     */
    public static int slot(int id) {
        return slot(get(id));
    }

    /**
     * Gets the slot for the item with the specified name.
     *
     * @param name The name of the item.
     *
     * @return The slot index for the item, or -1 if not found.
     */
    public static int slot(String name) {
        return slot(get(name,true));
    }

    /**
     * Gets the slot for the item that matches the specified filter.
     *
     * @param filter The filter to apply.
     *
     * @return The slot index for the item, or -1 if not found.
     */
    public static int slot(Predicate<Rs2ItemModel> filter) {
        return slot(get(filter));
    }

    /**
     * Checks if the specified slot contains items that match the given IDs.
     *
     * @param slot The slot to check.
     * @param ids  The IDs to match.
     *
     * @return True if the slot contains items that match the IDs, false otherwise.
     */
    public static boolean slotContains(int slot, int... ids) {
        final Rs2ItemModel item = getItemInSlot(slot);
        return item != null && Arrays.stream(ids).anyMatch(id -> id == item.getId());
    }

    /**
     * Checks if the specified slot contains items that match the given names.
     *
     * @param slot  The slot to check.
     * @param names The names to match.
     *
     * @return True if the slot contains items that match the names, false otherwise.
     */
    public static boolean slotContains(int slot, String... names) {
        final Rs2ItemModel item = getItemInSlot(slot);
        return item != null && Arrays.stream(names).anyMatch(name -> name.equalsIgnoreCase(item.getName()));
    }


    /**
     * Interacts with the specified slot in the inventory using the first available action.
     *
     * @param slot The slot to interact with.
     *
     * @return True if the interaction is successful, false otherwise.
     */
    public static boolean slotInteract(int slot) {
        return slotInteract(slot, "");
    }

    /**
     * Interacts with the specified slot in the inventory using the specified action.
     *
     * @param slot   The slot to interact with.
     * @param action The action to perform.
     *
     * @return True if the interaction is successful, false otherwise.
     */
    public static boolean slotInteract(int slot, String action) {
        final Rs2ItemModel item = getItemInSlot(slot);
        if (item == null) return false;

        if (action == null || action.isEmpty()) action = Arrays.stream(item.getInventoryActions())
                .filter(Objects::nonNull).findFirst().orElse("");

        return interact(item, action);
    }

    /**
     * Checks if the specified slot contains items whose names contain the given substring.
     *
     * @param slot The slot to check.
     * @param sub  The substring to search for in item names.
     *
     * @return True if the slot contains items with names containing the substring, false otherwise.
     */
    public static boolean slotNameContains(int slot, String sub) {
        final Rs2ItemModel item = getItemInSlot(slot);
        return item != null && item.getName().toLowerCase().contains(sub.toLowerCase());
    }


    /**
     * Uses the last item with the specified ID in the inventory.
     *
     * @param id The ID to match.
     *
     * @return The last item that matches the ID, or null if not found.
     */
    public static boolean useLast(int id) {
        return use(getLast(id));
    }

    /**
     * Uses the item with the specified name in the inventory.
     *
     * @param name The name of the item to use.
     *
     * @return True if the item is successfully used, false otherwise.
     */
    public static boolean useUnNoted(String name) {
        return interact(get(_item -> _item.getName().toLowerCase().contains(name.toLowerCase()) && !_item.isNoted()), "Use");
    }

    /**
     * Uses the item with the specified ID in the inventory.
     *
     * @param id The ID of the item to use.
     *
     * @return True if the item is successfully used, false otherwise.
     */
    public static boolean use(int id) {
        return interact(id, "Use");
    }

    /**
     * Uses the item with the specified name in the inventory.
     *
     * @param name The name of the item to use.
     *
     * @return True if the item is successfully used, false otherwise.
     */
    public static boolean use(String name) {
        return interact(name, "Use");
    }

    /**
     * Uses the given item in the inventory.
     *
     * @param rs2Item The item to use.
     *
     * @return True if the item is successfully used, false otherwise.
     */
    public static boolean use(Rs2ItemModel rs2Item) {
        if (rs2Item == null) return false;
        return interact(rs2Item, "Use");
    }

    /**
     * @param names
     */
    // TODO: deprecate wield instead?
    @Deprecated(since = "Use wield")
    public static void equip(String... names) {
        wield(names);
    }

    /**
     * @param names possible item names to wield
     *
     * @return
     */
    public static boolean wield(String... names) {
        final Optional<String> name = Arrays.stream(names).filter(Rs2Inventory::hasItem).findFirst();
        if (name.isEmpty()) return false;
        if (!Rs2Equipment.isWearing(name.get(), true)) invokeMenu(get(name.get()), "wield");
        return true;
    }

    /**
     * @param ids possible item ids to wield
     */
    public static boolean wield(int... ids) {
        final OptionalInt id = Arrays.stream(ids).filter(Rs2Inventory::hasItem).findFirst();
        if (id.isEmpty()) return false;
        if (!Rs2Equipment.isWearing(id.getAsInt())) invokeMenu(get(id.getAsInt()), "wield");
        return true;
    }

    /**
     * @param names item name(s)
     */
    public static boolean wear(String... names) {
        return wield(names);
    }

    /**
     * @param ids item id(s)
     */
    public static boolean equip(int... ids) {
        return wield(ids);
    }

    /**
     * @param id item id
     */
    public static boolean wear(int id) {
        if (!Rs2Inventory.hasItem(id)) return false;
        if (Rs2Equipment.isWearing(id)) return false;
        invokeMenu(get(id), "wear");
        return true;
    }

    /**
     * use unnoted inventory item on in-game object
     *
     * @param item     name of the item to use
     * @param objectID to use item on
     *
     * @return
     */
    public static boolean useUnNotedItemOnObject(String item, int objectID) {
        if (Rs2Bank.isOpen()) return false;
        useUnNoted(item);
        Rs2GameObject.interact(objectID);
        return true;
    }

    /**
     * use unnoted inventory item on ingame object
     *
     * @param item   name of the item to use
     * @param object to use item on
     *
     * @return
     */
    public static boolean useUnNotedItemOnObject(String item, TileObject object) {
        if (Rs2Bank.isOpen()) return false;
        if (!useUnNoted(item)) return false;
        sleep(100);
        return isItemSelected() && Rs2GameObject.interact(object);
    }

    /**
     * use inventory item on ingame object
     *
     * @param item
     * @param objectID
     *
     * @return
     */
    public static boolean useItemOnObject(int item, int objectID) {
        if (Rs2Bank.isOpen()) return false;
        if (!use(item)) return false;
        sleep(100);
        return isItemSelected() && Rs2GameObject.interact(objectID);
    }

    /**
     * @param itemId
     * @param npcID
     *
     * @return
     */
    public static boolean useItemOnNpc(int itemId, int npcID) {
        if (Rs2Bank.isOpen()) return false;
        if (!use(itemId)) return false;
        sleep(100);
        return isItemSelected() && Rs2Npc.interact(npcID);
    }

    /**
     * @param itemId
     * @param npc
     *
     * @return
     * @deprecated since 1.8.6, forRemoval = true {@link #useItemOnNpc(int, Rs2NpcModel)}
     */
    @Deprecated(since = "1.8.6" , forRemoval = true)
    public static boolean useItemOnNpc(int itemId, NPC npc) {
        return npc != null && useItemOnNpc(itemId, new Rs2NpcModel(npc));
    }

    public static boolean useItemOnNpc(int item, Rs2NpcModel npc) {
        if (Rs2Bank.isOpen()) return false;
        if (!use(item)) return false;
        if (!sleepUntil(Rs2Inventory::isItemSelected, 1_000)) return false;
        return Rs2Npc.interact(npc);
    }

    /**
     * @param name
     * @param exact
     *
     * @return
     */
    public static Rs2ItemModel getNotedItem(String name, boolean exact) {
        return items(Rs2ItemModel::isNoted).filter(exact ? item -> item.getName().equalsIgnoreCase(name) :
                item -> item.getName().toLowerCase().contains(name.toLowerCase())).findFirst().orElse(null);
    }

    /**
     * @param name
     *
     * @return
     */
    public static boolean hasNotedItem(String name) {
        return getNotedItem(name, false) != null;
    }

    /**
     * @param name
     * @param exact
     *
     * @return
     */
    public static boolean hasNotedItem(String name, boolean exact) {
        return getNotedItem(name, exact) != null;
    }

    public static Rs2ItemModel getUnNotedItem(String name, boolean exact) {
        return get(exact ? item -> item.getName().equalsIgnoreCase(name) && !item.isNoted() :
                item -> item.getName().toLowerCase().contains(name.toLowerCase()) && !item.isNoted());
    }

    public static boolean hasUnNotedItem(String name) {
        return getUnNotedItem(name, false) != null;
    }

    public static boolean hasUnNotedItem(String name, boolean exact) {
        return getUnNotedItem(name, exact) != null;
    }

    /**
     * Method will search for restore energy items in inventory & use them
     */
    public static void useRestoreEnergyItem() {
        List<Rs2ItemModel> filteredStaminaRestoreItems = getFilteredPotionItemsInInventory(Rs2Potion.getStaminaPotion());
        if (!filteredStaminaRestoreItems.isEmpty() && !Rs2Player.hasStaminaBuffActive()) {
            Rs2Inventory.interact(filteredStaminaRestoreItems.stream().findFirst().get().getName(), "drink");
            return;
        }

        List<Rs2ItemModel> filteredRestoreEnergyItems = getFilteredPotionItemsInInventory(Rs2Potion.getRestoreEnergyPotionsVariants());
        if (!filteredRestoreEnergyItems.isEmpty()) {
            Rs2Inventory.interact(filteredRestoreEnergyItems.stream().findFirst().get().getName(), "drink");
        }
    }

    /**
     * Method fetches list of potion items in Inventory, will ignore uses
     *
     * @param potionName Potion Name
     *
     * @return List of Potion Items in Inventory
     */
    public static List<Rs2ItemModel> getFilteredPotionItemsInInventory(String potionName) {
        return getFilteredPotionItemsInInventory(Collections.singletonList(potionName));
    }

    /**
     * Method fetches list of potion items in Inventory, will ignore uses
     *
     * @param potionNames List of Potion Names
     *
     * @return List of Potion Items in Inventory
     */
    public static List<Rs2ItemModel> getFilteredPotionItemsInInventory(List<String> potionNames) {
        Pattern usesRegexPattern = Pattern.compile("^(.*?)(?:\\(\\d+\\))?$");
        return getPotions().stream()
                .filter(item -> {
                    Matcher matcher = usesRegexPattern.matcher(item.getName());
                    return matcher.matches() && potionNames.contains(matcher.group(1).trim());
                })
                .collect(Collectors.toList());
    }

    /**
     * Checks if the player has any type of rune pouch in the inventory.
     *
     * @return true if a rune pouch is found in the inventory, false otherwise.
     */
    public static boolean hasRunePouch() {
<<<<<<< HEAD
        return Arrays.stream(RunePouchType.values()).mapToInt(RunePouchType::getItemId).anyMatch(Rs2Inventory::hasItem);
=======
        return Rs2Inventory.hasItem(RunePouchType.getPouchIds());
>>>>>>> e97a5a66
    }

    /**
     * Executes menu actions with a provided identifier.
     * If the provided identifier is -1, the old logic is used to determine the identifier.
     *
     * @param rs2Item            The current item to interact with.
     * @param action             The action to be used on the item.
     * @param providedIdentifier The identifier to use; if -1, compute using the old logic.
     */
    private static void invokeMenu(Rs2ItemModel rs2Item, String action, int providedIdentifier) {
        if (rs2Item == null) return;

        Rs2Tab.switchToInventoryTab();
        Microbot.status = action + " " + rs2Item.getName();

        int param0;
        int param1;
        int identifier = -1;
        MenuAction menuAction = MenuAction.CC_OP;
        Widget[] inventoryWidgets;
        param0 = rs2Item.getSlot();
        boolean isDepositBoxOpen = !Microbot.getClientThread().runOnClientThreadOptional(() -> Rs2Widget.getWidget(ComponentID.DEPOSIT_BOX_INVENTORY_ITEM_CONTAINER) == null
                || Rs2Widget.getWidget(ComponentID.DEPOSIT_BOX_INVENTORY_ITEM_CONTAINER).isHidden()).orElse(false);

        Widget widget;

        if (Rs2Bank.isOpen()) {
            param1 = ComponentID.BANK_INVENTORY_ITEM_CONTAINER;
            widget = Rs2Widget.getWidget(param1);
        } else if (isDepositBoxOpen) {
            param1 = ComponentID.DEPOSIT_BOX_INVENTORY_ITEM_CONTAINER;
            widget = Rs2Widget.getWidget(param1);
        } else if (Rs2GrandExchange.isOpen()) {
            param1 = ComponentID.GRAND_EXCHANGE_INVENTORY_INVENTORY_ITEM_CONTAINER;
            widget = Rs2Widget.getWidget(param1);
        } else if (Rs2Shop.isOpen()) {
            param1 = 19726336;
            widget = Rs2Widget.getWidget(param1);
        } else {
            param1 = ComponentID.INVENTORY_CONTAINER;
            widget = Rs2Widget.getWidget(param1);
        }

        if (widget != null && widget.getChildren() != null) {
            inventoryWidgets = widget.getChildren();
        } else {
            inventoryWidgets = null;
        }

        if (inventoryWidgets == null) return;

        if (!action.isEmpty()) {
            var itemWidget = Arrays.stream(inventoryWidgets).filter(x -> x != null && x.getIndex() == rs2Item.getSlot()).findFirst().orElseGet(null);

            String[] actions = itemWidget != null && itemWidget.getActions() != null ?
                    itemWidget.getActions() :
                    rs2Item.getInventoryActions();

            identifier = providedIdentifier == -1 ? indexOfIgnoreCase(stripColTags(actions), action) + 1 : providedIdentifier;
        }


        if (isItemSelected()) {
            menuAction = MenuAction.WIDGET_TARGET_ON_WIDGET;
        } else if (action.equalsIgnoreCase("use")) {
            menuAction = MenuAction.WIDGET_TARGET;
        } else if (action.equalsIgnoreCase("cast")) {
            menuAction = MenuAction.WIDGET_TARGET_ON_WIDGET;
        }

        Microbot.doInvoke(new NewMenuEntry(action, param0, param1, menuAction.getId(), identifier, rs2Item.getId(), rs2Item.getName()), (itemBounds(rs2Item) == null) ? new Rectangle(1, 1) : itemBounds(rs2Item));

        if (action.equalsIgnoreCase("destroy")) {
            sleepUntil(() -> Rs2Widget.isWidgetVisible(584, 0));
            Rs2Widget.clickWidget(Rs2Widget.getWidget(584, 1).getId());
        }
    }


    /**
     * Method executes menu actions
     *
     * @param rs2Item Current item to interact with
     * @param action  Action used on the item
     */
    private static void invokeMenu(Rs2ItemModel rs2Item, String action) {
        invokeMenu(rs2Item, action, -1);
    }

    public static Widget getInventory() {
        final int BANK_PIN_INVENTORY_ITEM_CONTAINER = 17563648;
        final int SHOP_INVENTORY_ITEM_CONTAINER = 19726336;
        return Microbot.getClientThread().runOnClientThreadOptional(() -> {
            Widget inventoryWidget = Microbot.getClient().getWidget(ComponentID.INVENTORY_CONTAINER);
            Widget bankInventoryWidget = Microbot.getClient().getWidget(ComponentID.BANK_INVENTORY_ITEM_CONTAINER);
            Widget bankPinInventoryWidget = Microbot.getClient().getWidget(BANK_PIN_INVENTORY_ITEM_CONTAINER);
            Widget shopInventoryWidget = Microbot.getClient().getWidget(SHOP_INVENTORY_ITEM_CONTAINER);
            Widget grandExchangeWidget = Microbot.getClient().getWidget(ComponentID.GRAND_EXCHANGE_INVENTORY_INVENTORY_ITEM_CONTAINER);
            Widget depositBoxWidget = Microbot.getClient().getWidget(ComponentID.DEPOSIT_BOX_INVENTORY_ITEM_CONTAINER);
            if (inventoryWidget != null && inventoryWidget.getDynamicChildren() != null && !inventoryWidget.isHidden()) {
                return inventoryWidget;
            }
            if (bankInventoryWidget != null && bankInventoryWidget.getDynamicChildren() != null && !bankInventoryWidget.isHidden()) {
                return bankInventoryWidget;
            }
            if (bankPinInventoryWidget != null && bankPinInventoryWidget.getDynamicChildren() != null && !bankPinInventoryWidget.isHidden()) {
                return bankPinInventoryWidget;
            }
            if (shopInventoryWidget != null && shopInventoryWidget.getDynamicChildren() != null && !shopInventoryWidget.isHidden()) {
                return shopInventoryWidget;
            }
            if (grandExchangeWidget != null && grandExchangeWidget.getDynamicChildren() != null && !grandExchangeWidget.isHidden()) {
                return grandExchangeWidget;
            }
            if (depositBoxWidget != null && depositBoxWidget.getDynamicChildren() != null && !depositBoxWidget.isHidden()) {
                return depositBoxWidget;
            }
            return null;
        }).orElse(null);
    }

    /**
     * Sell item to the shop
     *
     * @param itemName item to sell
     * @param quantity STRING quantity of items to sell
     *
     * @return true if the item was successfully sold, false otherwise
     */
    public static boolean sellItem(String itemName, String quantity) {
        assert Set.of("1","5","10","50").contains(quantity); // I think these should be all valid quantities
        final Rs2ItemModel item = get(itemName,true);
        if (item == null) {
            Microbot.log("Item not found in inventory.");
            return false;
        }
        invokeMenu(item, "Sell " + quantity);
        return true;
    }

    /**
     * Waits for the inventory to change within a specified time.
     * Detects changes in inventory size, stackable size, or item quantities.
     *
     * @param timeout The maximum time to wait, in milliseconds.
     * @return True if the inventory changes within the specified time, false otherwise.
     */
    public static boolean waitForInventoryChanges(int timeout) {
        return waitForInventoryChanges(() -> {}, 100, timeout);
    }

    /**
     * Waits for the inventory to change while running a specified action repeatedly.
     * Detects changes in inventory size, stackable size, or item quantities.
     *
     * @param actionWhileWaiting The action to execute while waiting for the inventory to change.
     * @return True if the inventory changes while waiting, false otherwise.
     */
    public static boolean waitForInventoryChanges(Runnable actionWhileWaiting) {
        return waitForInventoryChanges(actionWhileWaiting, Rs2Random.between(300, 600), Rs2Random.between(600, 2400));
    }

    /**
     * Waits for the inventory to change within a specified timeout and executes a specified action repeatedly.
     * Detects changes in inventory size, stackable size, or item quantities.
     *
     * @param actionWhileWaiting The action to execute while waiting for the inventory to change.
     * @param time               The interval in milliseconds between checks for inventory changes.
     * @param timeout            The maximum time to wait, in milliseconds.
     * @return True if the inventory changes within the specified timeout, false otherwise.
     */
    public static boolean waitForInventoryChanges(Runnable actionWhileWaiting, int time, int timeout) {
        final List<Rs2ItemModel> initialInventory = inventoryItems;

        return sleepUntilTrue(() -> {
            actionWhileWaiting.run();
            return hasInventoryChanged(initialInventory);
        }, time, timeout);
    }

    /**
     * Checks whether the inventory has changed.
     *
     * @param initialInventory The snapshot of the inventory to compare against
     *                         initially initialInventory == inventoryItems must be true, otherwise this check won't work
     *                         additionally two inventories which are identical can still count as changed i.e.
     *                         adding and removing a log
     * @return True if the inventory is unchanged, false otherwise.
     */
<<<<<<< HEAD
    private static boolean hasInventoryChanged(List<Rs2ItemModel> initialInventory) {
        return inventoryItems != initialInventory; // TODO: && !inventoryItems.equals(initialInventory);
=======
    private static boolean hasInventoryUnchanged(List<Rs2ItemModel> initialInventory) {
        List<Rs2ItemModel> currentInventory = items();

        // Check if sizes differ
        System.out.println("" + initialInventory.size() + " - " +  currentInventory.size());
        if (initialInventory.size() != currentInventory.size()) {
            return false;
        }

        // Use allMatch to check if all items match
        return initialInventory.stream()
                .allMatch(initialItem -> currentInventory.stream()
                        .anyMatch(currentItem ->
                                initialItem.getId() == currentItem.getId() && initialItem.getQuantity() == currentItem.getQuantity() && initialItem.getSlot() == currentItem.getSlot()));
>>>>>>> e97a5a66
    }

    /**
     * Moves the specified item to the specified slot in the inventory.
     *
     * @return
     */
    public static boolean moveItemToSlot(Rs2ItemModel item, int slot) {
        if (item == null) return false;
        if (slot < 0 || slot >= CAPACITY) return false;
        if (item.getSlot() == slot) return false;

        Widget inventory = getInventory();
        if (inventory == null) {
            Rs2Tab.switchToInventoryTab();
            sleepUntil(() -> Rs2Tab.getCurrentTab() == InterfaceTab.INVENTORY);
            inventory = getInventory();
            if (inventory == null) {
                Microbot.log("Inventory widget is null", Level.ERROR);
                return false;
            }
        }
        Rectangle itemBounds = itemBounds(item);
        Rectangle slotBounds = inventory.getDynamicChildren()[slot].getBounds();

        Microbot.drag(itemBounds, slotBounds);

        return true;
    }

    @Deprecated(since = "Use dropAll")
    public static boolean dropEmptyVials() {
        return dropAll("empty vial");
    }

    private static int getIndex(String[] terms, String term) {
        for (int i = 0; i < terms.length; i++) {
            if (terms[i] != null && (terms[i].equalsIgnoreCase(term))) return i;
        }
        return -1;
    }

    private static int indexOfIgnoreCase(String[] sourceList, String searchString) {
        if (sourceList == null || searchString == null) return -1;  // or throw an IllegalArgumentException

        int idx = getIndex(sourceList, searchString);
        if (idx != -1) return idx;

        if (searchString.equalsIgnoreCase("wield")) return getIndex(sourceList, "wear");
        else if (searchString.equalsIgnoreCase("wear")) return getIndex(sourceList, "wield");
        else return idx;  // return -1 if the string is not found
    }

    private static String[] stripColTags(String[] sourceList) {
        List<String> resultList = new ArrayList<>();
        String regex = "<col=[^>]*>";

        for (String item : sourceList) {
            if (item != null) {
                resultList.add(item.replaceAll(regex, ""));
            } else {
                resultList.add(null); // Handle null elements if needed
            }
        }

        return resultList.toArray(String[]::new);
    }

    public static boolean fillPouches() {
        log("Fill pouches...");
        Arrays.stream(Pouch.values()).filter(Pouch::hasRequiredRunecraftingLevel).forEachOrdered(Pouch::fill);
        return true;
    }

    public static boolean emptyPouches() {
        if (isFull()) return false;
        log("Empty pouches...");
        Arrays.stream(Pouch.values()).filter(Pouch::hasRequiredRunecraftingLevel).forEachOrdered(Pouch::empty);
        return true;
    }

    public static boolean checkPouches() {
        if (isFull()) return false;
        log("Checking pouches...");
        Arrays.stream(Pouch.values()).filter(Pouch::hasRequiredRunecraftingLevel).forEachOrdered(Pouch::check);
        return true;
    }

    public static boolean anyPouchUnknown() {
        return Arrays.stream(Pouch.values()).filter(Pouch::hasPouchInInventory).anyMatch(x -> x.hasRequiredRunecraftingLevel() && x.isUnknown());
    }

    public static boolean anyPouchEmpty() {
        return Arrays.stream(Pouch.values()).filter(Pouch::hasPouchInInventory).anyMatch(x -> x.hasRequiredRunecraftingLevel() && x.getRemaining() > 0);
    }

    public static boolean anyPouchFull() {
        return Arrays.stream(Pouch.values()).filter(Pouch::hasPouchInInventory).anyMatch(x -> x.hasRequiredRunecraftingLevel() && x.getHolding() > 0);
    }

    public static boolean allPouchesFull() {
        return Arrays.stream(Pouch.values()).filter(Pouch::hasPouchInInventory).allMatch(x -> (x.hasRequiredRunecraftingLevel() && x.getRemaining() <= 0) || !x.hasRequiredRunecraftingLevel());
    }

    public static boolean allPouchesEmpty() {
        return Arrays.stream(Pouch.values()).filter(Pouch::hasPouchInInventory).allMatch(x -> (x.hasRequiredRunecraftingLevel() && x.getHolding() <= 0) || !x.hasRequiredRunecraftingLevel());
    }

    public static boolean hasDegradedPouch() {
        return Arrays.stream(Pouch.values()).anyMatch(Pouch::isDegraded);
    }

    public static boolean hasAnyPouch() {
        return Arrays.stream(Pouch.values()).anyMatch(Pouch::hasPouchInInventory);
    }

    public static int getRemainingCapacityInPouches() {
        return Arrays.stream(Pouch.values())
                .filter(Pouch::hasRequiredRunecraftingLevel)
                .filter(Pouch::hasPouchInInventory)
                .mapToInt(Pouch::getRemaining)
                .sum();
    }

    /**
     * clean herb in random order
     * @return
     */
    public static void cleanHerbs(InteractOrder interactOrder) {
        if (!Rs2Inventory.hasItem("grimy")) return;

        List<Rs2ItemModel> inventorySlots = calculateInteractOrder(items(x -> x.getName().toLowerCase().contains("grimy"))
                .collect(Collectors.toList()), interactOrder);

        // Shuffle the list to randomize the order

        // Interact with each slot in the random order
        for (Rs2ItemModel item : inventorySlots) {
            if (item.getName().toLowerCase().contains("grimy")) interact(item, "clean");
        }
    }

    public static List<Rs2ItemModel> calculateInteractOrder(List<Rs2ItemModel> rs2Items, InteractOrder interactOrder) {
        switch (interactOrder) {

            case EFFICIENT_ROW:
                rs2Items.sort((item1, item2) -> {
                    int index1 = item1.getSlot();
                    int index2 = item2.getSlot();
                    int row1 = index1 / COLUMNS;
                    int row2 = index2 / COLUMNS;
                    if (row1 != row2) {
                        return Integer.compare(row1, row2);
                    } else {
                        int col1 = index1 % COLUMNS;
                        int col2 = index2 % COLUMNS;
                        if (row1 % 2 == 0) {
                            // For even rows, sort columns normally (left to right)
                            return Integer.compare(col1, col2);
                        } else {
                            // For odd rows, sort columns in reverse (right to left)
                            return Integer.compare(col2, col1);
                        }
                    }
                });
                return rs2Items;

            case COLUMN:
                rs2Items.sort((item1, item2) -> {
                    int index1 = item1.getSlot();
                    int index2 = item2.getSlot();
                    int col1 = index1 % COLUMNS;
                    int col2 = index2 % COLUMNS;
                    if (col1 != col2) {
                        return Integer.compare(col1, col2);
                    } else {
                        return Integer.compare(index1 / COLUMNS, index2 / COLUMNS);
                    }
                });
                return rs2Items;

            case EFFICIENT_COLUMN:
                rs2Items.sort((item1, item2) -> {
                    int index1 = item1.getSlot();
                    int index2 = item2.getSlot();
                    int col1 = index1 % COLUMNS;
                    int col2 = index2 % COLUMNS;
                    if (col1 != col2) {
                        return Integer.compare(col1, col2);
                    } else {
                        int row1 = index1 / COLUMNS;
                        int row2 = index2 / COLUMNS;
                        if (col1 % 2 == 0) {
                            // For even columns, sort rows normally (top to bottom)
                            return Integer.compare(row1, row2);
                        } else {
                            // For odd columns, sort rows in reverse (bottom to top)
                            return Integer.compare(row2, row1);
                        }
                    }
                });
                return rs2Items;
                
            case ZIGZAG:
                int[] customOrder = {
                        0, 4, 1, 5, 2, 6, 3, 7,
                        11, 15, 10, 14, 9, 13, 8, 12,
                        16, 20, 17, 21, 18, 22, 19, 23,
                        27, 26, 25, 24
                };
                
                Map<Integer, Integer> orderMap = new HashMap<>();
                for (int i = 0; i < customOrder.length; i++) {
                    orderMap.put(customOrder[i], i);
                }

                rs2Items.sort((item1, item2) -> {
                    int index1 = item1.getSlot();
                    int index2 = item2.getSlot();
                    return Integer.compare(orderMap.getOrDefault(index1, Integer.MAX_VALUE),
                            orderMap.getOrDefault(index2, Integer.MAX_VALUE));
                });
                return rs2Items;

            case STANDARD:
            default:
                return rs2Items;
        }
    }

    // hover over item in inventory
    public static boolean hover(Rs2ItemModel item) {
        if (item == null) return false;
        if (!Rs2AntibanSettings.naturalMouse) {
            if(Rs2AntibanSettings.devDebug)
                Microbot.log("Natural mouse is not enabled, can't hover");
            return false;
        }
        Point point = Rs2UiHelper.getClickingPoint(itemBounds(item), true);
        // if the point is 1,1 then the object is not on screen and we should return false
        if (point.getX() == 1 && point.getY() == 1) {
            return false;
        }
        Microbot.getNaturalMouse().moveTo(point.getX(), point.getY());
        return true;
    }
}<|MERGE_RESOLUTION|>--- conflicted
+++ resolved
@@ -1043,6 +1043,7 @@
         return getRandom(item -> Arrays.stream(ids).anyMatch(id -> id == item.getId()));
     }
 
+
     /**
      * Gets a random item from the inventory that matches the specified item names.
      *
@@ -1798,11 +1799,7 @@
      * @return true if a rune pouch is found in the inventory, false otherwise.
      */
     public static boolean hasRunePouch() {
-<<<<<<< HEAD
-        return Arrays.stream(RunePouchType.values()).mapToInt(RunePouchType::getItemId).anyMatch(Rs2Inventory::hasItem);
-=======
         return Rs2Inventory.hasItem(RunePouchType.getPouchIds());
->>>>>>> e97a5a66
     }
 
     /**
@@ -1993,25 +1990,8 @@
      *                         adding and removing a log
      * @return True if the inventory is unchanged, false otherwise.
      */
-<<<<<<< HEAD
     private static boolean hasInventoryChanged(List<Rs2ItemModel> initialInventory) {
         return inventoryItems != initialInventory; // TODO: && !inventoryItems.equals(initialInventory);
-=======
-    private static boolean hasInventoryUnchanged(List<Rs2ItemModel> initialInventory) {
-        List<Rs2ItemModel> currentInventory = items();
-
-        // Check if sizes differ
-        System.out.println("" + initialInventory.size() + " - " +  currentInventory.size());
-        if (initialInventory.size() != currentInventory.size()) {
-            return false;
-        }
-
-        // Use allMatch to check if all items match
-        return initialInventory.stream()
-                .allMatch(initialItem -> currentInventory.stream()
-                        .anyMatch(currentItem ->
-                                initialItem.getId() == currentItem.getId() && initialItem.getQuantity() == currentItem.getQuantity() && initialItem.getSlot() == currentItem.getSlot()));
->>>>>>> e97a5a66
     }
 
     /**
