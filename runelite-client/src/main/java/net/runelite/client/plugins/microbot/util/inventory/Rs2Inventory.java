--- conflicted
+++ resolved
@@ -2282,7 +2282,6 @@
         return Arrays.stream(Pouch.values()).anyMatch(Pouch::isDegraded);
     }
 
-<<<<<<< HEAD
     /**
      * clean herb in random order
      * @return
@@ -2372,7 +2371,8 @@
             default:
                 return rs2Items;
         }
-=======
+    }
+
     // hover over item in inventory
     public static boolean hover(Rs2Item item) {
         if (item == null) return false;
@@ -2388,6 +2388,5 @@
         }
         Microbot.getNaturalMouse().moveTo(point.getX(), point.getY());
         return true;
->>>>>>> 4c9fff3a
     }
 }