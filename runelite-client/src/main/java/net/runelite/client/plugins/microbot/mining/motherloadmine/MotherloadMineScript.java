--- conflicted
+++ resolved
@@ -55,11 +55,7 @@
                 } else if (Inventory.isFull()) {
                     miningSpot = MLMMiningSpot.IDLE;
                     if (Inventory.hasItem(ItemID.PAYDIRT)) {
-<<<<<<< HEAD
-                        if (Rs2GameObject.findObjectById(ObjectID.BROKEN_STRUT) != null && Inventory.contains("hammer")) {
-=======
                         if (Rs2GameObject.findObjectById(ObjectID.BROKEN_STRUT) != null && Inventory.hasItem("hammer")) {
->>>>>>> 54baea05
                             status = MLMStatus.FIXING_WATERWHEEL;
                         } else {
                             status = MLMStatus.DEPOSIT_HOPPER;
