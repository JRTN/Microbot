--- conflicted
+++ resolved
@@ -279,7 +279,6 @@
 			screenshotSubDir = "Quests";
 		}
 
-<<<<<<< HEAD
         if (fileName != null)
         {
             takeScreenshot(fileName, screenshotSubDir);
@@ -345,139 +344,6 @@
 
         String chatMessage = event.getMessage();
 
-        if (chatMessage.contains("You have completed") && chatMessage.contains("Treasure"))
-        {
-            Matcher m = NUMBER_PATTERN.matcher(Text.removeTags(chatMessage));
-            if (m.find())
-            {
-                clueNumber = Integer.valueOf(m.group());
-                clueType = chatMessage.substring(chatMessage.lastIndexOf(m.group()) + m.group().length() + 1, chatMessage.indexOf("Treasure") - 1);
-                return;
-            }
-        }
-
-        if (chatMessage.startsWith("Your Barrows chest count is"))
-        {
-            Matcher m = NUMBER_PATTERN.matcher(Text.removeTags(chatMessage));
-            if (m.find())
-            {
-                killType = KillType.BARROWS;
-                killCountNumber = Integer.valueOf(m.group());
-                return;
-            }
-        }
-
-        if (chatMessage.startsWith("Your completed Chambers of Xeric count is:"))
-        {
-            Matcher m = NUMBER_PATTERN.matcher(Text.removeTags(chatMessage));
-            if (m.find())
-            {
-                killType = KillType.COX;
-                killCountNumber = Integer.valueOf(m.group());
-                return;
-            }
-        }
-
-        if (chatMessage.startsWith("Your completed Chambers of Xeric Challenge Mode count is:"))
-        {
-            Matcher m = NUMBER_PATTERN.matcher(Text.removeTags(chatMessage));
-            if (m.find())
-            {
-                killType = KillType.COX_CM;
-                killCountNumber = Integer.valueOf(m.group());
-                return;
-            }
-        }
-
-        if (chatMessage.startsWith("Your completed Theatre of Blood"))
-        {
-            Matcher m = NUMBER_PATTERN.matcher(Text.removeTags(chatMessage));
-            if (m.find())
-            {
-                killType = chatMessage.contains("Hard Mode") ? KillType.TOB_HM : (chatMessage.contains("Story Mode") ? KillType.TOB_SM : KillType.TOB);
-                killCountNumber = Integer.valueOf(m.group());
-                return;
-            }
-        }
-
-        if (chatMessage.startsWith("Your completed Tombs of Amascut"))
-        {
-            Matcher m = NUMBER_PATTERN.matcher(Text.removeTags(chatMessage));
-            if (m.find())
-            {
-                killType = chatMessage.contains("Expert Mode") ? KillType.TOA_EXPERT_MODE :
-                        chatMessage.contains("Entry Mode") ? KillType.TOA_ENTRY_MODE :
-                                KillType.TOA;
-                killCountNumber = Integer.valueOf(m.group());
-                return;
-            }
-        }
-=======
-		if (fileName != null)
-		{
-			takeScreenshot(fileName, screenshotSubDir);
-		}
-	}
-
-	@Subscribe
-	public void onActorDeath(ActorDeath actorDeath)
-	{
-		Actor actor = actorDeath.getActor();
-		if (actor instanceof Player)
-		{
-			Player player = (Player) actor;
-			if (player == client.getLocalPlayer() && config.screenshotPlayerDeath())
-			{
-				takeScreenshot("Death", SD_DEATHS);
-			}
-			else if (player != client.getLocalPlayer()
-				&& player.getCanvasTilePoly() != null
-				&& (((player.isFriendsChatMember() || player.isFriend()) && config.screenshotFriendDeath())
-					|| (player.isClanMember() && config.screenshotClanDeath())))
-			{
-				takeScreenshot("Death " + player.getName(), SD_DEATHS);
-			}
-		}
-	}
-
-	@Subscribe
-	public void onPlayerLootReceived(final PlayerLootReceived playerLootReceived)
-	{
-		if (config.screenshotKills())
-		{
-			final Player player = playerLootReceived.getPlayer();
-			final String name = player.getName();
-			String fileName = "Kill " + name;
-			takeScreenshot(fileName, SD_PVP_KILLS);
-		}
-	}
-
-	@Subscribe
-	public void onScriptCallbackEvent(ScriptCallbackEvent e)
-	{
-		if (!"confirmFriendsChatKick".equals(e.getEventName()))
-		{
-			return;
-		}
-
-		final String[] stringStack = client.getStringStack();
-		final int stringSize = client.getStringStackSize();
-		kickPlayerName = stringStack[stringSize - 1];
-	}
-
-	@Subscribe
-	public void onChatMessage(ChatMessage event)
-	{
-		if (event.getType() != ChatMessageType.GAMEMESSAGE
-			&& event.getType() != ChatMessageType.SPAM
-			&& event.getType() != ChatMessageType.TRADE
-			&& event.getType() != ChatMessageType.FRIENDSCHATNOTIFICATION)
-		{
-			return;
-		}
-
-		String chatMessage = event.getMessage();
-
 		if (chatMessage.contains("You have completed") && chatMessage.contains("Treasure"))
 		{
 			Matcher m = NUMBER_PATTERN.matcher(Text.removeTags(chatMessage));
@@ -545,7 +411,6 @@
 				return;
 			}
 		}
->>>>>>> 37ff9740
 
 		if (chatMessage.startsWith("Your Lunar Chest count is"))
 		{
@@ -565,7 +430,6 @@
 				return;
 			}
 
-<<<<<<< HEAD
             takeScreenshot("Kick " + kickPlayerName, SD_FRIENDS_CHAT_KICKS);
             kickPlayerName = null;
         }
@@ -576,17 +440,17 @@
             takeScreenshot(fileName, SD_PETS);
         }
 
-        if (config.screenshotBossKills())
-        {
-            Matcher m = BOSSKILL_MESSAGE_PATTERN.matcher(chatMessage);
-            if (m.matches())
-            {
-                String bossName = m.group(1);
-                String bossKillcount = m.group(2);
-                String fileName = bossName + "(" + bossKillcount + ")";
-                takeScreenshot(fileName, SD_BOSS_KILLS);
-            }
-        }
+		if (config.screenshotBossKills())
+		{
+			Matcher m = BOSSKILL_MESSAGE_PATTERN.matcher(chatMessage);
+			if (m.find())
+			{
+				String bossName = m.group(1);
+				String bossKillcount = m.group(2).replace(",", "");
+				String fileName = bossName + "(" + bossKillcount + ")";
+				takeScreenshot(fileName, SD_BOSS_KILLS);
+			}
+		}
 
         if (chatMessage.equals(CHEST_LOOTED_MESSAGE) && config.screenshotRewards())
         {
@@ -598,20 +462,20 @@
             }
         }
 
-        if (config.screenshotValuableDrop())
-        {
-            Matcher m = VALUABLE_DROP_PATTERN.matcher(chatMessage);
-            if (m.matches())
-            {
-                int valuableDropValue = Integer.parseInt(m.group(2).replaceAll(",", ""));
-                if (valuableDropValue >= config.valuableDropThreshold())
-                {
-                    String valuableDropName = m.group(1);
-                    String fileName = "Valuable drop " + valuableDropName;
-                    takeScreenshot(fileName, SD_VALUABLE_DROPS);
-                }
-            }
-        }
+		if (config.screenshotValuableDrop())
+		{
+			Matcher m = VALUABLE_DROP_PATTERN.matcher(chatMessage);
+			if (m.matches())
+			{
+				int valuableDropValue = Integer.parseInt(m.group(2).replace(",", ""));
+				if (valuableDropValue >= config.valuableDropThreshold())
+				{
+					String valuableDropName = m.group(1);
+					String fileName = "Valuable drop " + valuableDropName;
+					takeScreenshot(fileName, SD_VALUABLE_DROPS);
+				}
+			}
+		}
 
         if (config.screenshotUntradeableDrop() && !isInsideGauntlet())
         {
@@ -651,93 +515,6 @@
                 takeScreenshot(fileName, SD_COMBAT_ACHIEVEMENTS);
             }
         }
-=======
-			takeScreenshot("Kick " + kickPlayerName, SD_FRIENDS_CHAT_KICKS);
-			kickPlayerName = null;
-		}
-
-		if (config.screenshotPet() && PET_MESSAGES.stream().anyMatch(chatMessage::contains))
-		{
-			String fileName = "Pet";
-			takeScreenshot(fileName, SD_PETS);
-		}
-
-		if (config.screenshotBossKills())
-		{
-			Matcher m = BOSSKILL_MESSAGE_PATTERN.matcher(chatMessage);
-			if (m.find())
-			{
-				String bossName = m.group(1);
-				String bossKillcount = m.group(2).replace(",", "");
-				String fileName = bossName + "(" + bossKillcount + ")";
-				takeScreenshot(fileName, SD_BOSS_KILLS);
-			}
-		}
-
-		if (chatMessage.equals(CHEST_LOOTED_MESSAGE) && config.screenshotRewards())
-		{
-			final int regionID = client.getLocalPlayer().getWorldLocation().getRegionID();
-			String eventName = CHEST_LOOT_EVENTS.get(regionID);
-			if (eventName != null)
-			{
-				takeScreenshot(eventName, SD_CHEST_LOOT);
-			}
-		}
-
-		if (config.screenshotValuableDrop())
-		{
-			Matcher m = VALUABLE_DROP_PATTERN.matcher(chatMessage);
-			if (m.matches())
-			{
-				int valuableDropValue = Integer.parseInt(m.group(2).replace(",", ""));
-				if (valuableDropValue >= config.valuableDropThreshold())
-				{
-					String valuableDropName = m.group(1);
-					String fileName = "Valuable drop " + valuableDropName;
-					takeScreenshot(fileName, SD_VALUABLE_DROPS);
-				}
-			}
-		}
-
-		if (config.screenshotUntradeableDrop() && !isInsideGauntlet())
-		{
-			Matcher m = UNTRADEABLE_DROP_PATTERN.matcher(chatMessage);
-			if (m.matches())
-			{
-				String untradeableDropName = m.group(1);
-				String fileName = "Untradeable drop " + untradeableDropName;
-				takeScreenshot(fileName, SD_UNTRADEABLE_DROPS);
-			}
-		}
-
-		if (config.screenshotDuels())
-		{
-			Matcher m = DUEL_END_PATTERN.matcher(chatMessage);
-			if (m.find())
-			{
-				String result = m.group(1);
-				String count = m.group(2).replace(",", "");
-				String fileName = "Duel " + result + " (" + count + ")";
-				takeScreenshot(fileName, SD_DUELS);
-			}
-		}
-
-		if (config.screenshotCollectionLogEntries() && chatMessage.startsWith(COLLECTION_LOG_TEXT) && client.getVarbitValue(Varbits.COLLECTION_LOG_NOTIFICATION) == 1)
-		{
-			String entry = Text.removeTags(chatMessage).substring(COLLECTION_LOG_TEXT.length());
-			String fileName = "Collection log (" + entry + ")";
-			takeScreenshot(fileName, SD_COLLECTION_LOG);
-		}
-
-		if (chatMessage.contains("combat task") && config.screenshotCombatAchievements() && client.getVarbitValue(Varbits.COMBAT_ACHIEVEMENTS_POPUP) == 1)
-		{
-			String fileName = parseCombatAchievementWidget(chatMessage);
-			if (!fileName.isEmpty())
-			{
-				takeScreenshot(fileName, SD_COMBAT_ACHIEVEMENTS);
-			}
-		}
->>>>>>> 37ff9740
 
 		if (client.getVarbitValue(Varbits.DISABLE_LEVEL_UP_INTERFACE) == 1 && config.screenshotLevels())
 		{
