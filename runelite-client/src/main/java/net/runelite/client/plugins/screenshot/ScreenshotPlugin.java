--- conflicted
+++ resolved
@@ -32,13 +32,6 @@
 import lombok.AccessLevel;
 import lombok.Getter;
 import lombok.extern.slf4j.Slf4j;
-<<<<<<< HEAD
-import net.runelite.api.*;
-import net.runelite.api.annotations.Component;
-import net.runelite.api.events.*;
-import net.runelite.api.widgets.ComponentID;
-import net.runelite.api.widgets.InterfaceID;
-=======
 import net.runelite.api.Actor;
 import net.runelite.api.ChatMessageType;
 import net.runelite.api.Client;
@@ -56,7 +49,6 @@
 import net.runelite.api.events.WidgetLoaded;
 import net.runelite.api.gameval.InterfaceID;
 import net.runelite.api.gameval.VarbitID;
->>>>>>> f8e85165
 import net.runelite.api.widgets.Widget;
 import net.runelite.client.config.ConfigManager;
 import net.runelite.client.eventbus.Subscribe;
@@ -529,16 +521,6 @@
 			takeScreenshot(fileName, SD_COLLECTION_LOG);
 		}
 
-<<<<<<< HEAD
-        if (chatMessage.contains("combat task") && config.screenshotCombatAchievements() && client.getVarbitValue(Varbits.COMBAT_ACHIEVEMENTS_POPUP) == 1)
-        {
-            String fileName = parseCombatAchievementWidget(chatMessage);
-            if (!fileName.isEmpty())
-            {
-                takeScreenshot(fileName, SD_COMBAT_ACHIEVEMENTS);
-            }
-        }
-=======
 		if (chatMessage.contains("combat task") && config.screenshotCombatAchievements() && client.getVarbitValue(VarbitID.CA_TASK_POPUP) == 1)
 		{
 			String fileName = parseCombatAchievementWidget(chatMessage);
@@ -547,7 +529,6 @@
 				takeScreenshot(fileName, SD_COMBAT_ACHIEVEMENTS);
 			}
 		}
->>>>>>> f8e85165
 
 		if (client.getVarbitValue(VarbitID.OPTION_LEVEL_UP_MESSAGE) == 1 && config.screenshotLevels())
 		{
