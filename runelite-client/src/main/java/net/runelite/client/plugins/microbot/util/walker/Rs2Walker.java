--- conflicted
+++ resolved
@@ -106,14 +106,8 @@
                     int indexOfStartPoint = getClosestTileIndex(path);
                     lastPosition = Rs2Player.getWorldLocation();
 
-<<<<<<< HEAD
-                    if (!Rs2Tile.isTileReachable(currentWorldPoint) && !Microbot.getClient().isInInstancedRegion()) {
-                        continue;
-                    }
-=======
                     if (Rs2Player.getWorldLocation().distanceTo(target) == 0)
                         break;
->>>>>>> 966a636c
 
                     /**
                      * MAIN WALK LOOP
@@ -172,18 +166,6 @@
                         }
                     }
 
-<<<<<<< HEAD
-                if (Rs2Tile.getReachableTilesFromTile(Rs2Player.getWorldLocation(), config.reachedDistance()).containsKey(path.get(path.size() - 1))) {
-                    System.out.println("walk minimap");
-
-                    if (Microbot.getClient().isInInstancedRegion())
-                        Rs2Walker.walkFastCanvas(target);
-                    else
-                        Rs2Walker.walkMiniMap(target);
-
-                    sleep(600, 1200);
-                    System.out.println("sleep walk minimap");
-=======
                 if (Rs2Tile.getReachableTilesFromTile(Rs2Player.getWorldLocation(), 12).containsKey(path.get(path.size() - 1))) {
                         System.out.println("walk minimap");
 
@@ -195,7 +177,6 @@
                         sleep(600, 1200);
                         System.out.println("sleep walk minimap");
                     }
->>>>>>> 966a636c
                 }
                 return Rs2Player.getWorldLocation().distanceTo(target) < distance;
             } catch(Exception ex) {
