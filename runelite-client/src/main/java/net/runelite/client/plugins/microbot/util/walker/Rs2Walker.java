package net.runelite.client.plugins.microbot.util.walker;

import com.google.common.util.concurrent.ThreadFactoryBuilder;
import lombok.Setter;
import lombok.extern.slf4j.Slf4j;
import net.runelite.api.Point;
import net.runelite.api.*;
import net.runelite.api.coords.LocalPoint;
import net.runelite.api.coords.WorldArea;
import net.runelite.api.coords.WorldPoint;
import net.runelite.api.widgets.ComponentID;
import net.runelite.api.widgets.Widget;
import net.runelite.client.plugins.devtools.MovementFlag;
import net.runelite.client.plugins.microbot.Microbot;
import net.runelite.client.plugins.microbot.shortestpath.ShortestPathConfig;
import net.runelite.client.plugins.microbot.shortestpath.ShortestPathPlugin;
import net.runelite.client.plugins.microbot.shortestpath.Transport;
import net.runelite.client.plugins.microbot.shortestpath.TransportType;
import net.runelite.client.plugins.microbot.shortestpath.pathfinder.Pathfinder;
import net.runelite.client.plugins.microbot.util.camera.Rs2Camera;
import net.runelite.client.plugins.microbot.util.coords.Rs2LocalPoint;
import net.runelite.client.plugins.microbot.util.coords.Rs2WorldArea;
import net.runelite.client.plugins.microbot.util.dialogues.Rs2Dialogue;
import net.runelite.client.plugins.microbot.util.equipment.Rs2Equipment;
import net.runelite.client.plugins.microbot.util.gameobject.Rs2GameObject;
import net.runelite.client.plugins.microbot.util.inventory.Rs2Inventory;
import net.runelite.client.plugins.microbot.util.inventory.Rs2Item;
import net.runelite.client.plugins.microbot.util.keyboard.Rs2Keyboard;
import net.runelite.client.plugins.microbot.util.magic.Rs2Magic;
import net.runelite.client.plugins.microbot.util.math.Rs2Random;
import net.runelite.client.plugins.microbot.util.menu.NewMenuEntry;
import net.runelite.client.plugins.microbot.util.npc.Rs2Npc;
import net.runelite.client.plugins.microbot.util.player.Rs2Player;
import net.runelite.client.plugins.microbot.util.player.Rs2Pvp;
import net.runelite.client.plugins.microbot.util.tabs.Rs2Tab;
import net.runelite.client.plugins.microbot.util.tile.Rs2Tile;
import net.runelite.client.plugins.microbot.util.widget.Rs2Widget;
import net.runelite.client.plugins.skillcalculator.skills.MagicAction;
import net.runelite.client.ui.overlay.worldmap.WorldMapPoint;

import java.awt.*;
import java.util.List;
import java.util.*;
import java.util.concurrent.Executors;
import java.util.concurrent.ThreadFactory;
import java.util.stream.Collectors;
import java.util.stream.IntStream;

import static net.runelite.client.plugins.microbot.util.Global.*;
import static net.runelite.client.plugins.microbot.util.walker.Rs2MiniMap.worldToMinimap;

/**
 * TODO:
 * 1. fix teleports starting from inside the POH
 */
@Slf4j
public class Rs2Walker {
    @Setter
    public static ShortestPathConfig config;
    static int stuckCount = 0;
    static WorldPoint lastPosition;
    static WorldPoint currentTarget;
    static int nextWalkingDistance = 10;

    static final int OFFSET = 10; // max offset of the exact area we teleport to

    // Set this to true, if you want to calculate the path but do not want to walk to it
    static boolean debug = false;

    public static boolean disableTeleports = false;

    public static boolean walkTo(int x, int y, int plane) {
        return walkTo(x, y, plane, config.reachedDistance());
    }

    public static boolean walkTo(int x, int y, int plane, int distance) {
        return walkWithState(new WorldPoint(x, y, plane), distance) == WalkerState.ARRIVED;
    }


    public static boolean walkTo(WorldPoint target) {
        return walkWithState(target, config.reachedDistance()) == WalkerState.ARRIVED;
    }

    public static boolean walkTo(WorldPoint target, int distance) {
        return walkWithState(target, distance) == WalkerState.ARRIVED;
    }

    /**
     * Replaces the walkTo method
     *
     * @param target
     * @param distance
     * @return
     */
    public static WalkerState walkWithState(WorldPoint target, int distance) {
        if (Rs2Tile.getReachableTilesFromTile(Rs2Player.getWorldLocation(), distance).containsKey(target)
                || !Rs2Tile.isWalkable(LocalPoint.fromWorld(Microbot.getClient().getTopLevelWorldView(), target)) && Rs2Player.getWorldLocation().distanceTo(target) <= distance) {
            return WalkerState.ARRIVED;
        }
        if (ShortestPathPlugin.getPathfinder() != null && !ShortestPathPlugin.getPathfinder().isDone())
            return WalkerState.MOVING;
        if ((currentTarget != null && currentTarget.equals(target)) && ShortestPathPlugin.getMarker() != null)
            return WalkerState.MOVING;
        setTarget(target);
        ShortestPathPlugin.setReachedDistance(distance);
        stuckCount = 0;

        if (Microbot.getClient().isClientThread()) {
            Microbot.log("Please do not call the walker from the main thread");
            return WalkerState.EXIT;
        }
        /**
         * When running the walkTo method from scripts
         * the code will run on the script thread
         * If you really like to run this on a seperate thread because you want to do
         * other actions while walking you can wrap the walkTo from within the script
         * on a seperate thread
         */
        return processWalk(target, distance);
    }

    /**
     * @param target
     * @return
     */
    public static WalkerState walkWithState(WorldPoint target) {
        return walkWithState(target, config.reachedDistance());
    }

    /**
     * Core walk method contains all the logic to succesfully walk to the destination
     * this contains doors, gameobjects, teleports, spells etc...
     *
     * @param target
     * @param distance
     */
    private static WalkerState processWalk(WorldPoint target, int distance) {
        if (debug) return WalkerState.EXIT;
        try {
            if (!Microbot.isLoggedIn()) {
                setTarget(null);
            }
            if (ShortestPathPlugin.getPathfinder() == null) {
                if (ShortestPathPlugin.getMarker() == null) {
                    setTarget(null);
                }
                boolean isInit = sleepUntilTrue(() -> ShortestPathPlugin.getPathfinder() != null, 100, 2000);
                if (!isInit) {
                    Microbot.log("Pathfinder took to long to initialize, exiting walker: 140");
                    setTarget(null);
                    return WalkerState.EXIT;
                }
            }
            if (!ShortestPathPlugin.getPathfinder().isDone()) {
                boolean isDone = sleepUntilTrue(() -> ShortestPathPlugin.getPathfinder().isDone(), 100, 5000);
                if (!isDone) {
                    System.out.println("Pathfinder took to long to calculate path, exiting: 149");
                    setTarget(null);
                    return WalkerState.EXIT;
                }
            }

            if (ShortestPathPlugin.getMarker() == null) {
                Microbot.log("marker is null, exiting: 156");
                setTarget(null);
                return WalkerState.EXIT;
            }

            if (ShortestPathPlugin.getPathfinder() == null) {
                Microbot.log("pathfinder is null, exiting: 162");
                setTarget(null);
                return WalkerState.EXIT;
            }

            List<WorldPoint> path = ShortestPathPlugin.getPathfinder().getPath();
            int pathSize = path.size();


            if (path.get(pathSize - 1).distanceTo(target) > config.reachedDistance()) {
                Microbot.log("Location impossible to reach");
                setTarget(null);
                return WalkerState.UNREACHABLE;
            }

            if (!path.isEmpty() && isNear(path.get(pathSize - 1))) {
                setTarget(null);
            }

            if (Rs2Npc.getNpcsAttackingPlayer(Microbot.getClient().getLocalPlayer()) != null
                    && Rs2Npc.getNpcsAttackingPlayer(Microbot.getClient().getLocalPlayer()).stream().anyMatch(x -> x.getId() == 4417)) { //dead tree in draynor
                var moveableTiles = Rs2Tile.getReachableTilesFromTile(Rs2Player.getWorldLocation(), 5).keySet().toArray(new WorldPoint[0]);
                walkMiniMap(moveableTiles[Rs2Random.between(0, moveableTiles.length)]);
                sleepGaussian(1000, 300);
            }

            //avoid tree attacking you in draynor
            checkIfStuck();
            if (stuckCount > 10) {
                var moveableTiles = Rs2Tile.getReachableTilesFromTile(Rs2Player.getWorldLocation(), 5).keySet().toArray(new WorldPoint[0]);
                if (moveableTiles.length > 0) {
                    walkMiniMap(moveableTiles[Rs2Random.between(0, moveableTiles.length)]);
                    sleepGaussian(1000, 300);
                    stuckCount = 0;
                }
            }

            if (ShortestPathPlugin.getPathfinder() == null) {
                setTarget(null);
                return WalkerState.EXIT;
            }

            int indexOfStartPoint = getClosestTileIndex(path);
            if (indexOfStartPoint == -1) {
                Microbot.log("The walker is confused, unable to find our starting point in the web, exiting.");
                setTarget(null);
                return WalkerState.EXIT;
            }

            lastPosition = Rs2Player.getWorldLocation();

            if (Rs2Player.getWorldLocation().distanceTo(target) == 0) {
                setTarget(null);
                return WalkerState.ARRIVED;
            }

            // Edgeville/ardy wilderness lever warning
            if (Rs2Widget.isWidgetVisible(229, 1)) {
                if (Rs2Dialogue.getDialogueText() == null) return WalkerState.MOVING;
                if (Rs2Dialogue.getDialogueText().equalsIgnoreCase("Warning! The lever will teleport you deep into the Wilderness.")) {
                    Microbot.log("Detected Wilderness lever warning, interacting...");
                    Rs2Dialogue.clickContinue();
                    Rs2Dialogue.sleepUntilHasQuestion("Are you sure you wish to pull it?");
                    Rs2Dialogue.clickOption("Yes, I'm brave.");
                    sleep(1200, 2400);
                }
            }

            // entering desert warning
            if (Rs2Widget.clickWidget(565, 20)) {
                sleep(600);
                Rs2Widget.clickWidget(565, 17);
            }


            if (Rs2Widget.enterWilderness()) {
                sleepUntil(Rs2Player::isAnimating);
            }

            boolean doorOrTransportResult = false;
            for (int i = indexOfStartPoint; i < path.size(); i++) {
                WorldPoint currentWorldPoint = path.get(i);

                System.out.println("start loop " + i);

                if (ShortestPathPlugin.getMarker() == null) {
                    System.out.println("marker is null");
                    break;
                }

                if (!isNearPath()) {
                    System.out.println("No longer near path");
                    if (config.cancelInstead()) {
                        System.out.println("cancel instead of recalculate");
                        setTarget(null);
                    } else {
                        recalculatePath();
                    }
                    break;
                }

                doorOrTransportResult = handleDoors(path, i);
                if (doorOrTransportResult) {
                    System.out.println("break out of door");
                    break;
                }

                if (!Microbot.getClient().getTopLevelWorldView().isInstance()) {
                    doorOrTransportResult = handleTransports(path, i);
                }

                if (doorOrTransportResult) {
                    System.out.println("break out of transport");
                    break;
                }

                if (!Rs2Tile.isTileReachable(currentWorldPoint) && !Microbot.getClient().getTopLevelWorldView().isInstance()) {
                    continue;
                }
                nextWalkingDistance = Rs2Random.between(7, 11);
                if (currentWorldPoint.distanceTo2D(Rs2Player.getWorldLocation()) > nextWalkingDistance) {
                    if (Microbot.getClient().getTopLevelWorldView().isInstance()) {
                        if (Rs2Walker.walkMiniMap(currentWorldPoint)) {
                            final WorldPoint b = currentWorldPoint;
                            sleepUntil(() -> b.distanceTo2D(Rs2Player.getWorldLocation()) < nextWalkingDistance, 2000);
                        }
                    } else {
                        if (currentWorldPoint.distanceTo2D(Rs2Player.getWorldLocation()) > nextWalkingDistance) {
                            if (Rs2Walker.walkMiniMap(getPointWithWallDistance(currentWorldPoint))) {
                                final WorldPoint b = currentWorldPoint;
                                sleepUntil(() -> b.distanceTo2D(Rs2Player.getWorldLocation()) < nextWalkingDistance, 2000);
                            }
                        }
                    }
                }
            }


            if (!doorOrTransportResult) {
                if (!path.isEmpty()) {
                    var moveableTiles = Rs2Tile.getReachableTilesFromTile(path.get(path.size() - 1), Math.min(3, distance)).keySet().toArray(new WorldPoint[0]);
                    var finalTile = moveableTiles.length > 0 ? moveableTiles[Rs2Random.between(0, moveableTiles.length)] : path.get(path.size() - 1);

                    if (Rs2Tile.isTileReachable(finalTile)) {
                        if (Rs2Walker.walkFastCanvas(finalTile)) {
                            sleepUntil(() -> Rs2Player.getWorldLocation().distanceTo(finalTile) < 2, 3000);
                        }
                    }

                }
            }
            if (Rs2Player.getWorldLocation().distanceTo(target) < distance) {
                setTarget(null);
                return WalkerState.ARRIVED;
            } else {
                return processWalk(target, distance);
            }
        } catch (Exception ex) {
            if (ex instanceof InterruptedException) {
                setTarget(null);
                return WalkerState.EXIT;
            }
            ex.printStackTrace(System.out);
            Microbot.log("Microbot Walker Exception " + ex.getMessage());
            System.out.println(ex.getMessage());
        }
        return WalkerState.EXIT;
    }

    public static boolean walkNextTo(GameObject target) {
        Rs2WorldArea gameObjectArea = new Rs2WorldArea(Objects.requireNonNull(Rs2GameObject.getWorldArea(target)));
        List<WorldPoint> interactablePoints = gameObjectArea.getInteractable();

        if (interactablePoints.isEmpty()) {
            interactablePoints.addAll(gameObjectArea.offset(1).toWorldPointList());
            interactablePoints.removeIf(gameObjectArea::contains);
        }

        WorldPoint walkableInteractPoint = interactablePoints.stream()
                .filter(Rs2Tile::isWalkable)
                .findFirst()
                .orElse(null);
        // Priority to a walkable tile, otherwise walk to the first tile next to locatable

        if(walkableInteractPoint != null && walkableInteractPoint.equals(Rs2Player.getWorldLocation()))
            return true;
        return walkableInteractPoint != null ? walkTo(walkableInteractPoint) : walkTo(interactablePoints.get(0));
    }

    public static void walkNextToInstance(GameObject target) {
        Rs2WorldArea gameObjectArea = new Rs2WorldArea(Objects.requireNonNull(Rs2GameObject.getWorldArea(target)));
        List<WorldPoint> interactablePoints = gameObjectArea.getInteractable();

        if (interactablePoints.isEmpty()) {
            interactablePoints.addAll(gameObjectArea.offset(1).toWorldPointList());
            interactablePoints.removeIf(gameObjectArea::contains);
        }

        WorldPoint walkableInteractPoint = interactablePoints.stream()
                .filter(Rs2Tile::isWalkable)
                .findFirst()
                .orElse(null);
        // Priority to a walkable tile, otherwise walk to the first tile next to locatable
        if (walkableInteractPoint != null) {
            if(walkableInteractPoint.equals(Rs2Player.getWorldLocation()))
                return;
            walkFastLocal(LocalPoint.fromWorld(Microbot.getClient().getTopLevelWorldView(), walkableInteractPoint));
        } else {
            walkFastLocal(LocalPoint.fromWorld(Microbot.getClient().getTopLevelWorldView(), interactablePoints.get(0)));
        }
    }

    public static WorldPoint getPointWithWallDistance(WorldPoint target) {
        var tiles = Rs2Tile.getReachableTilesFromTile(target, 1);

        var localPoint = LocalPoint.fromWorld(Microbot.getClient().getTopLevelWorldView(), target);
        if (Microbot.getClient().getTopLevelWorldView().getCollisionMaps() != null && localPoint != null) {
            int[][] flags = Microbot.getClient().getTopLevelWorldView().getCollisionMaps()[Microbot.getClient().getTopLevelWorldView().getPlane()].getFlags();

            if (hasMinimapRelevantMovementFlag(localPoint, flags)) {
                for (var tile : tiles.keySet()) {
                    var localTilePoint = LocalPoint.fromWorld(Microbot.getClient().getTopLevelWorldView(), tile);
                    if (localTilePoint == null)
                        continue;

                    if (!hasMinimapRelevantMovementFlag(localTilePoint, flags))
                        return tile;
                }
            }

            int data = flags[localPoint.getSceneX()][localPoint.getSceneY()];

            Set<MovementFlag> movementFlags = MovementFlag.getSetFlags(data);

            if (movementFlags.contains(MovementFlag.BLOCK_MOVEMENT_EAST)
                    || movementFlags.contains(MovementFlag.BLOCK_MOVEMENT_WEST)
                    || movementFlags.contains(MovementFlag.BLOCK_MOVEMENT_NORTH)
                    || movementFlags.contains(MovementFlag.BLOCK_MOVEMENT_SOUTH)) {
                for (var tile : tiles.keySet()) {
                    var localTilePoint = LocalPoint.fromWorld(Microbot.getClient().getTopLevelWorldView(), tile);
                    if (localTilePoint == null)
                        continue;

                    int tileData = flags[localTilePoint.getSceneX()][localTilePoint.getSceneY()];
                    Set<MovementFlag> tileFlags = MovementFlag.getSetFlags(tileData);

                    if (tileFlags.isEmpty())
                        return tile;
                }
            }
        }

        return target;
    }

    static boolean hasMinimapRelevantMovementFlag(LocalPoint point, int[][] flagMap) {
        int data = flagMap[point.getSceneX()][point.getSceneY()];
        Set<MovementFlag> movementFlags = MovementFlag.getSetFlags(data);

        if (movementFlags.contains(MovementFlag.BLOCK_MOVEMENT_EAST)
                && Rs2Tile.isWalkable(point.dx(1)))
            return true;

        if (movementFlags.contains(MovementFlag.BLOCK_MOVEMENT_WEST)
                && Rs2Tile.isWalkable(point.dx(-1)))
            return true;

        if (movementFlags.contains(MovementFlag.BLOCK_MOVEMENT_NORTH)
                && Rs2Tile.isWalkable(point.dy(1)))
            return true;

        return movementFlags.contains(MovementFlag.BLOCK_MOVEMENT_SOUTH)
                && Rs2Tile.isWalkable(point.dy(-1));
    }

    public static boolean walkMiniMap(WorldPoint worldPoint, int zoomDistance) {
        if (Microbot.getClient().getMinimapZoom() != zoomDistance)
            Microbot.getClient().setMinimapZoom(zoomDistance);

        Point point = worldToMinimap(worldPoint);

        if (point == null) {
            return false;
        }

        Microbot.getMouse().click(point);

        return true;
    }


    public static boolean walkMiniMap(WorldPoint worldPoint) {
        return walkMiniMap(worldPoint, 5);
    }

    /**
     * Used in instances like vorkath, jad, nmz
     *
     * @param localPoint A two-dimensional point in the local coordinate space.
     */
    public static void walkFastLocal(LocalPoint localPoint) {
        Point canv = Perspective.localToCanvas(Microbot.getClient(), localPoint, Microbot.getClient().getTopLevelWorldView().getPlane());
        int canvasX = canv != null ? canv.getX() : -1;
        int canvasY = canv != null ? canv.getY() : -1;

        Microbot.doInvoke(new NewMenuEntry(canvasX, canvasY, MenuAction.WALK.getId(), 0, -1, "Walk here"), new Rectangle(1, 1, Microbot.getClient().getCanvasWidth(), Microbot.getClient().getCanvasHeight()));
        //Rs2Reflection.invokeMenu(canvasX, canvasY, MenuAction.WALK.getId(), 0, -1, "Walk here", "", -1, -1);
    }

    public static boolean walkFastCanvas(WorldPoint worldPoint) {
        return walkFastCanvas(worldPoint, true);
    }

    public static boolean walkFastCanvas(WorldPoint worldPoint, boolean toggleRun) {

        Rs2Player.toggleRunEnergy(toggleRun);
        Point canv;
        LocalPoint localPoint = LocalPoint.fromWorld(Microbot.getClient(), worldPoint);

        if (Microbot.getClient().getTopLevelWorldView().isInstance() && localPoint == null) {
            localPoint = Rs2LocalPoint.fromWorldInstance(worldPoint);
        }

        if (localPoint == null) {
            Microbot.log("Tried to walk worldpoint " + worldPoint + " using the canvas but localpoint returned null");
            return false;
        }

        canv = Perspective.localToCanvas(Microbot.getClient(), localPoint, Microbot.getClient().getTopLevelWorldView().getPlane());

        int canvasX = canv != null ? canv.getX() : -1;
        int canvasY = canv != null ? canv.getY() : -1;

        //if the tile is not on screen, use minimap
        if (!Rs2Camera.isTileOnScreen(localPoint) || canvasX < 0 || canvasY < 0) {
            return Rs2Walker.walkMiniMap(worldPoint);
        }

        Microbot.doInvoke(new NewMenuEntry(canvasX, canvasY, MenuAction.WALK.getId(), 0, 0, "Walk here"), new Rectangle(canvasX, canvasY, Microbot.getClient().getCanvasWidth(), Microbot.getClient().getCanvasHeight()));
        return true;
    }

    public static WorldPoint walkCanvas(WorldPoint worldPoint) {
        LocalPoint localPoint = LocalPoint.fromWorld(Microbot.getClient().getTopLevelWorldView(), worldPoint);
        if (localPoint == null) {
            Microbot.log("Tried to walkCanvas but localpoint returned null");
            return null;
        }
        Point point = Perspective.localToCanvas(Microbot.getClient(), localPoint, Microbot.getClient().getTopLevelWorldView().getPlane());

        if (point == null) return null;

        Microbot.getMouse().click(point);

        return worldPoint;
    }

    /**
     * Gets the total amount of tiles to travel to destination
     * @param source source
     * @param destination destination
     * @return total amount of tiles
     */
<<<<<<< HEAD
    public static int getTotalTiles(WorldPoint source,WorldPoint destination) {
        if (ShortestPathPlugin.getPathfinderConfig().getTransports().isEmpty()) {
            ShortestPathPlugin.getPathfinderConfig().refresh();
        }

        Pathfinder pathfinder = new Pathfinder(ShortestPathPlugin.getPathfinderConfig(),source, destination);
=======
    public static int getTotalTiles(WorldPoint start, WorldPoint destination) {
        if (ShortestPathPlugin.getPathfinderConfig().getTransports().isEmpty()) {
            ShortestPathPlugin.getPathfinderConfig().refresh();
        }
        Pathfinder pathfinder = new Pathfinder(ShortestPathPlugin.getPathfinderConfig(), start, destination);
>>>>>>> 82f85abd
        pathfinder.run();
        List<WorldPoint> path = pathfinder.getPath();

        if (path.isEmpty() || path.get(path.size() - 1).getPlane() != destination.getPlane()) return Integer.MAX_VALUE;
        WorldArea pathArea = new WorldArea(path.get(path.size() - 1), 2, 2);
        WorldArea objectArea = new WorldArea(destination, 2, 2);
        if (!pathArea.intersectsWith2D(objectArea)) {
            return Integer.MAX_VALUE;
        }

        return path.size();
    }

    /**
     * Gets the total amount of tiles to travel to destination
     * @param destination destination
     * @return total amount of tiles
     */
    public static int getTotalTiles(WorldPoint destination) {
        return getTotalTiles(Rs2Player.getWorldLocation(), destination);
    }

    // takes an avg 200-300 ms
    // Used mainly for agility, might have to tweak this for other stuff
    public static boolean canReach(WorldPoint worldPoint, int sizeX, int sizeY, int pathSizeX, int pathSizeY) {
        if (ShortestPathPlugin.getPathfinderConfig().getTransports().isEmpty()) {
            ShortestPathPlugin.getPathfinderConfig().refresh();
        }
        Pathfinder pathfinder = new Pathfinder(ShortestPathPlugin.getPathfinderConfig(), Rs2Player.getWorldLocation(), worldPoint);
        pathfinder.run();
        WorldArea pathArea = new WorldArea(pathfinder.getPath().get(pathfinder.getPath().size() - 1), pathSizeX, pathSizeY);
        WorldArea objectArea = new WorldArea(worldPoint, sizeX + 2, sizeY + 2);
        return pathArea
                .intersectsWith2D(objectArea);
    }

    // takes an avg 200-300 ms
    // Used mainly for agility, might have to tweak this for other stuff
    public static boolean canReach(WorldPoint worldPoint, int sizeX, int sizeY) {
        if (ShortestPathPlugin.getPathfinderConfig().getTransports().isEmpty()) {
            ShortestPathPlugin.getPathfinderConfig().refresh();
        }
        Pathfinder pathfinder = new Pathfinder(ShortestPathPlugin.getPathfinderConfig(), Rs2Player.getWorldLocation(), worldPoint);
        pathfinder.run();
        WorldArea pathArea = new WorldArea(pathfinder.getPath().get(pathfinder.getPath().size() - 1), 3, 3);
        WorldArea objectArea = new WorldArea(worldPoint, sizeX + 2, sizeY + 2);
        return pathArea
                .intersectsWith2D(objectArea);
    }

    /**
     * used for quest script interacting with object
     * also used for finding the nearest bank
     * @param worldPoint
     * @return
     */
    public static boolean canReach(WorldPoint worldPoint) {
        if (ShortestPathPlugin.getPathfinderConfig().getTransports().isEmpty()) {
            ShortestPathPlugin.getPathfinderConfig().refresh();
        }
        Pathfinder pathfinder = new Pathfinder(ShortestPathPlugin.getPathfinderConfig(), Rs2Player.getWorldLocation(), worldPoint);
        pathfinder.run();
        List<WorldPoint> path = pathfinder.getPath();
        if (path.isEmpty() || path.get(path.size() - 1).getPlane() != worldPoint.getPlane()) return false;
        WorldArea pathArea = new WorldArea(path.get(path.size() - 1), 2, 2);
        WorldArea objectArea = new WorldArea(worldPoint, 2, 2);
        return pathArea
                .intersectsWith2D(objectArea);
    }

    /**
 * Retrieves the walk path from the player's current location to the specified target location.
 *
 * @param target The target `WorldPoint` to which the path should be calculated.
 * @return A list of `WorldPoint` objects representing the path from the player's current location to the target.
 */
public static List<WorldPoint> getWalkPath(WorldPoint target) {
    if (ShortestPathPlugin.getPathfinderConfig().getTransports().isEmpty()) {
        ShortestPathPlugin.getPathfinderConfig().refresh();
    }
    Pathfinder pathfinder = new Pathfinder(ShortestPathPlugin.getPathfinderConfig(), Rs2Player.getWorldLocation(), target);
    pathfinder.run();
    return pathfinder.getPath();
}

    public static boolean isCloseToRegion(int distance, int regionX, int regionY) {
        WorldPoint worldPoint = WorldPoint.fromRegion(Microbot.getClient().getLocalPlayer().getWorldLocation().getRegionID(),
                regionX,
                regionY,
                Microbot.getClient().getTopLevelWorldView().getPlane());

        return worldPoint.distanceTo(Microbot.getClient().getLocalPlayer().getWorldLocation()) < distance;
    }

    public static int distanceToRegion(int regionX, int regionY) {
        WorldPoint worldPoint = WorldPoint.fromRegion(Microbot.getClient().getLocalPlayer().getWorldLocation().getRegionID(),
                regionX,
                regionY,
                Microbot.getClient().getTopLevelWorldView().getPlane());

        return worldPoint.distanceTo(Microbot.getClient().getLocalPlayer().getWorldLocation());
    }

    private static boolean handleDoors(List<WorldPoint> path, int index) {

        if (ShortestPathPlugin.getPathfinder() == null) return false;

        if (index == path.size() - 1) return false;

        var doorActions = Arrays.asList("pay-toll", "pick-lock", "walk-through", "go-through", "open");

        // Check this and the next tile for door objects
        for (int doorIndex = index; doorIndex < index + 2; doorIndex++) {
            var point = path.get(doorIndex);

            // Handle wall and game objects
            TileObject object = null;
            var tile = Rs2GameObject.getTiles(3).stream()
                    .filter(x -> x.getWorldLocation().equals(point))
                    .findFirst().orElse(null);
            if (tile != null)
                object = tile.getWallObject();

            if (object == null)
                object = Rs2GameObject.getGameObject(point);

            if (object == null) continue;

            var objectComp = Rs2GameObject.getObjectComposition(object.getId());
            if (objectComp == null) continue;

            // Match action
            var action = Arrays.stream(objectComp.getActions())
                    .filter(x -> x != null && doorActions.stream().anyMatch(doorAction -> x.toLowerCase().startsWith(doorAction)))
                    .min(Comparator.comparing(x -> doorActions.indexOf(
                            doorActions.stream().filter(doorAction -> x.toLowerCase().startsWith(doorAction)).findFirst().orElse(""))))
                    .orElse(null);

            if (action == null) continue;

            boolean found = false;
            if (object instanceof WallObject) {
                // Match wall objects by orientation
                var orientation = ((WallObject) object).getOrientationA();

                if (doorIndex == index) {
                    // Forward
                    var neighborPoint = path.get(doorIndex + 1);
                    found = searchNeighborPoint(orientation, point, neighborPoint);
                    System.out.println(doorIndex + " wallobject ");
                } else if (doorIndex == index + 1) {
                    // Backward
                    var neighborPoint = path.get(doorIndex - 1);
                    found = searchNeighborPoint(orientation, point, neighborPoint);
                    System.out.println(doorIndex + " else  wallobject ");
                    // Diagonal objects with any orientation
                    if (index + 2 < path.size() && (orientation == 16 || orientation == 32 || orientation == 64 || orientation == 128)) {
                        var prevPoint = path.get(doorIndex - 1);
                        var nextPoint = path.get(doorIndex + 1);

                        if (Math.abs(prevPoint.getX() - nextPoint.getX()) > 0 && Math.abs(prevPoint.getY() - nextPoint.getY()) > 0) {
                            System.out.println("math abs found door");
                            found = true;
                        }
                    }
                }
            } else if (object instanceof GameObject) {
                // Match game objects by name
                // Orientation does not work as game objects are not strictly oriented like walls
                var objectNames = List.of("door");

                if (objectNames.contains(objectComp.getName().toLowerCase())) {
                    System.out.println("found door " + objectComp.getName());
                    found = true;
                }
            }


            if (found) {
                Rs2GameObject.interact(object, action);
                Rs2Player.waitForWalking();
                return true;
            }
        }

        return false;
    }

    private static boolean searchNeighborPoint(int orientation, WorldPoint point, WorldPoint neighborPoint) {
        return orientation == 1 && point.dx(-1).getX() == neighborPoint.getX()
                || orientation == 4 && point.dx(+1).getX() == neighborPoint.getX()
                || orientation == 2 && point.dy(1).getY() == neighborPoint.getY()
                || orientation == 8 && point.dy(-1).getY() == neighborPoint.getY();
    }

    /**
     * @param path list of worldpoints
     * @return closest tile index
     */
    public static int getClosestTileIndex(List<WorldPoint> path) {

        var tiles = Rs2Tile.getReachableTilesFromTile(Rs2Player.getWorldLocation(), 20);

        //Exception to handle objects that handle long animations or walk
        /**
         * Exception to handle objects that handle long animations or walk
         * ignore colission if we did not find a valid tile to walk on
         * this is to ensure we stay on the path even if we are on a agility obstacle
         */
        if (tiles.keySet().isEmpty()) {
            tiles = Rs2Tile.getReachableTilesFromTileIgnoreCollision(Rs2Player.getWorldLocation(), 20);
        }
        final HashMap<WorldPoint, Integer> _tiles = tiles;

        WorldPoint startPoint = path.stream()
                .min(Comparator.comparingInt(a -> _tiles.getOrDefault(a, Integer.MAX_VALUE)))
                .orElse(null);

        boolean noMatchingTileFound = path.stream()
                .allMatch(a -> _tiles.getOrDefault(a, Integer.MAX_VALUE) == Integer.MAX_VALUE);

        /**
         * Check if the startPoint is null or no matching tile is found
         * If either condition is true, proceed to find the closest index in the path list.
         */
        if (startPoint == null || noMatchingTileFound) {
            Optional<Integer> closestIndexOptional = IntStream.range(0, path.size())
                    .boxed()
                    .min(Comparator.comparingInt(i -> Rs2Player.getWorldLocation().distanceTo(path.get(i))));
            if (closestIndexOptional.isPresent()) {
                return closestIndexOptional.get();
            }
        }

        return IntStream.range(0, path.size())
                .filter(i -> path.get(i).equals(startPoint))
                .findFirst()
                .orElse(-1);
    }

    /**
     * Force the walker to recalculate path
     */
    public static void recalculatePath() {
        Rs2Walker.setTarget(null);
        WorldPoint _currentTarget = currentTarget;
        Rs2Walker.setTarget(_currentTarget);
    }

    /**
     * @param target
     */
    public static void setTarget(WorldPoint target) {
        if (target != null && !Microbot.isLoggedIn()) return;
        Player localPlayer = Microbot.getClient().getLocalPlayer();
        if (!ShortestPathPlugin.isStartPointSet() && localPlayer == null) {
            return;
        }

        currentTarget = target;

        if (target == null) {
            synchronized (ShortestPathPlugin.getPathfinderMutex()) {
                if (ShortestPathPlugin.getPathfinder() != null) {
                    ShortestPathPlugin.getPathfinder().cancel();
                }
                ShortestPathPlugin.setPathfinder(null);
            }

            Microbot.getWorldMapPointManager().remove(ShortestPathPlugin.getMarker());
            ShortestPathPlugin.setMarker(null);
            ShortestPathPlugin.setStartPointSet(false);
        } else {
            Microbot.getWorldMapPointManager().removeIf(x -> x == ShortestPathPlugin.getMarker());
            ShortestPathPlugin.setMarker(new WorldMapPoint(target, ShortestPathPlugin.MARKER_IMAGE));
            ShortestPathPlugin.getMarker().setName("Target");
            ShortestPathPlugin.getMarker().setTarget(ShortestPathPlugin.getMarker().getWorldPoint());
            ShortestPathPlugin.getMarker().setJumpOnClick(true);
            Microbot.getWorldMapPointManager().add(ShortestPathPlugin.getMarker());

            WorldPoint start = Microbot.getClient().getTopLevelWorldView().isInstance() ?
                    WorldPoint.fromLocalInstance(Microbot.getClient(), localPlayer.getLocalLocation()) : localPlayer.getWorldLocation();
            ShortestPathPlugin.setLastLocation(start);
            if (ShortestPathPlugin.isStartPointSet() && ShortestPathPlugin.getPathfinder() != null) {
                start = ShortestPathPlugin.getPathfinder().getStart();
            }
            if (Microbot.getClient().isClientThread()) {
                final WorldPoint _start = start;
                Microbot.getClientThread().runOnSeperateThread(() -> restartPathfinding(_start, target));
            } else {
                restartPathfinding(start, target);
            }
        }
    }

    /**
     * @param start
     * @param end
     */
    public static boolean restartPathfinding(WorldPoint start, WorldPoint end) {
        if (Microbot.getClient().isClientThread()) return false;

        if (ShortestPathPlugin.getPathfinder() != null) {
            ShortestPathPlugin.getPathfinder().cancel();
            ShortestPathPlugin.getPathfinderFuture().cancel(true);
        }

        if (ShortestPathPlugin.getPathfindingExecutor() == null) {
            ThreadFactory shortestPathNaming = new ThreadFactoryBuilder().setNameFormat("shortest-path-%d").build();
            ShortestPathPlugin.setPathfindingExecutor(Executors.newSingleThreadExecutor(shortestPathNaming));
        }

        ShortestPathPlugin.getPathfinderConfig().refresh();
        if (Rs2Player.isInCave()) {
            Pathfinder pathfinder = new Pathfinder(ShortestPathPlugin.getPathfinderConfig(), start, end);
            pathfinder.run();
            ShortestPathPlugin.getPathfinderConfig().setIgnoreTeleportAndItems(true);
            Pathfinder pathfinderWithoutTeleports = new Pathfinder(ShortestPathPlugin.getPathfinderConfig(), start, end);
            pathfinderWithoutTeleports.run();
            if (pathfinder.getPath().size() >= pathfinderWithoutTeleports.getPath().size()) {
                ShortestPathPlugin.setPathfinder(pathfinderWithoutTeleports);
            } else {
                ShortestPathPlugin.setPathfinder(pathfinder);
            }
            ShortestPathPlugin.getPathfinderConfig().setIgnoreTeleportAndItems(false);
        } else {
            ShortestPathPlugin.setPathfinder(new Pathfinder(ShortestPathPlugin.getPathfinderConfig(), start, end));
            ShortestPathPlugin.setPathfinderFuture(ShortestPathPlugin.getPathfindingExecutor().submit(ShortestPathPlugin.getPathfinder()));
        }
        return true;
    }

    /**
     * @param point
     * @return
     */
    public static Tile getTile(WorldPoint point) {
        LocalPoint a;
        if (Microbot.getClient().getTopLevelWorldView().isInstance()) {
            WorldPoint instancedWorldPoint = WorldPoint.toLocalInstance(Microbot.getClient().getTopLevelWorldView(), point).stream().findFirst().orElse(null);
            if (instancedWorldPoint == null) {
                Microbot.log("getTile instancedWorldPoint is null");
                return null;
            }
            a = LocalPoint.fromWorld(Microbot.getClient().getTopLevelWorldView(), instancedWorldPoint);
        } else {
            a = LocalPoint.fromWorld(Microbot.getClient().getTopLevelWorldView(), point);
        }
        if (a == null) {
            return null;
        }
        return Microbot.getClient().getTopLevelWorldView().getScene().getTiles()[point.getPlane()][a.getSceneX()][a.getSceneY()];
    }

    /**
     * @param path
     * @param indexOfStartPoint
     * @return
     */
    public static boolean handleTransports(List<WorldPoint> path, int indexOfStartPoint) {

        for (Transport transport : ShortestPathPlugin.getTransports().getOrDefault(path.get(indexOfStartPoint), new HashSet<>())) {
            Collection<WorldPoint> worldPointCollections;
            //in some cases the getOrigin is null, for teleports that start the player location
            if (transport.getOrigin() == null) {
                worldPointCollections = Collections.singleton(null);
            } else {
                worldPointCollections = WorldPoint.toLocalInstance(Microbot.getClient().getTopLevelWorldView(), transport.getOrigin());
            }
            for (WorldPoint origin : worldPointCollections) {
                if (transport.getOrigin() != null && Rs2Player.getWorldLocation().getPlane() != transport.getOrigin().getPlane()) {
                    continue;
                }

                for (int i = indexOfStartPoint; i < path.size(); i++) {
                    if (origin != null && origin.getPlane() != Rs2Player.getWorldLocation().getPlane())
                        continue;
                    if (path.stream().noneMatch(x -> x.equals(transport.getDestination()))) continue;
                    if ((transport.getType() == TransportType.TELEPORTATION_ITEM ||
                            transport.getType() == TransportType.TELEPORTATION_SPELL) &&
                                    Rs2Player.getWorldLocation().distanceTo(transport.getDestination()) < 3) continue;

                    // we don't need to check for teleportation_item & teleportation_spell as they will be set on the first tile
                    if (transport.getType() != TransportType.TELEPORTATION_ITEM && transport.getType() != TransportType.TELEPORTATION_SPELL) {
                        int indexOfOrigin = IntStream.range(0, path.size())
                                .filter(f -> path.get(f).equals(transport.getOrigin()))
                                .findFirst()
                                .orElse(-1);
                        int indexOfDestination = IntStream.range(0, path.size())
                                .filter(f -> path.get(f).equals(transport.getDestination()))
                                .findFirst()
                                .orElse(-1);
                        if (indexOfDestination == -1) continue;
                        if (indexOfOrigin == -1) continue;
                        if (indexOfDestination < indexOfOrigin) continue;
                    }

                    if (path.get(i).equals(origin)) {
                        if (transport.getType() == TransportType.SHIP || transport.getType() == TransportType.NPC || transport.getType() == TransportType.BOAT
                                || transport.getType() == TransportType.CHARTER_SHIP) {

                            NPC npc = Rs2Npc.getNpc(transport.getName());

                            if (Rs2Npc.canWalkTo(npc, 20) && Rs2Npc.interact(npc, transport.getAction())) {
                                Rs2Player.waitForWalking();
                                if (Rs2Dialogue.clickOption("I'm just going to Pirates' cove")) {
                                    sleep(600 * 2);
                                    Rs2Dialogue.clickContinue();
                                }
                                sleepUntil(() -> !Rs2Player.isAnimating());
                                sleepUntilTrue(() -> Rs2Player.getWorldLocation().distanceTo(transport.getDestination()) < 10);
                                sleep(600 * 4);
                            } else {
                                Rs2Walker.walkFastCanvas(path.get(i));
                                sleep(1200, 1600);
                            }
                        }
                    }

                    if (handleTrapdoor(transport)) {
                        sleepUntil(() -> !Rs2Player.isAnimating());
                        sleepUntilTrue(() -> Rs2Player.getWorldLocation().distanceTo(transport.getDestination()) < 10);
                        break;
                    }

                    if (transport.getType() == TransportType.CHARTER_SHIP) {
                        if (Rs2Widget.getWidget(72, 0) != null) {
                            Widget destination = Rs2Widget.findWidget(transport.getDisplayInfo(), Arrays.stream(Rs2Widget.getWidget(72, 0).getStaticChildren()).collect(Collectors.toList()), false);
                            if (destination == null) break;

                            Rs2Widget.clickWidget(destination);
                            sleepUntil(() -> !Rs2Player.isAnimating());
                            sleepUntilTrue(() -> Rs2Player.getWorldLocation().distanceTo(transport.getDestination()) < 10);
                            sleep(600 * 2); // wait 2 ticks befor einteracting, this is a delay of ships
                        }
                    }

                    if (transport.getType() == TransportType.SPIRIT_TREE) {
                        if (handleSpiritTree(transport)) {
                            sleepUntil(() -> !Rs2Player.isAnimating());
                            sleepUntilTrue(() -> Rs2Player.getWorldLocation().distanceTo(transport.getDestination()) < 10);
                            break;
                        }
                    }
                    
                    if (transport.getType() == TransportType.QUETZAL) {
                        if (handleQuetzal(transport)) {
                            sleep(600 * 2); // wait 2 extra ticks before walking
                            break;
                        }
                    }
                    
                    if (transport.getType() == TransportType.MAGIC_CARPET) {
                        if (handleMagicCarpet(transport)) {
                            sleep(600 * 2); // wait 2 extra ticks before walking
                            break;
                        }
                    }
                    
                    if (transport.getType() == TransportType.WILDERNESS_OBELISK) {
                        if (handleWildernessObelisk(transport)) {
                            sleep(600 * 2);
                            break;
                        }
                    }

                    if (transport.getType() == TransportType.GNOME_GLIDER) {
                        if (handleGlider(transport)) {
                            sleepUntil(() -> !Rs2Player.isAnimating());
                            sleepUntilTrue(() -> Rs2Player.getWorldLocation().distanceTo(transport.getDestination()) < 10);
                            sleep(600 * 3); // wait 3 extra ticks before walking
                            break;
                        }
                    }

                    if (transport.getType() == TransportType.FAIRY_RING && !Rs2Player.getWorldLocation().equals(transport.getDestination())) {
                        handleFairyRing(transport);
                    }

                    if (transport.getType() == TransportType.TELEPORTATION_ITEM) {
                        if (handleTeleportItem(transport)) {
                            sleepUntil(() -> !Rs2Player.isAnimating());
                            sleepUntilTrue(() -> Rs2Player.getWorldLocation().distanceTo(transport.getDestination()) < 10);
                            break;
                        }
                    }

                    if (transport.getType() == TransportType.TELEPORTATION_SPELL) {
                        //if (Rs2Player.getWorldLocation().distanceTo(transport.getDestination()) < config.distanceBeforeUsingTeleport()) break;
                        if (handleTeleportSpell(transport)) {
                            sleepUntil(() -> !Rs2Player.isAnimating());
                            sleepUntilTrue(() -> Rs2Player.getWorldLocation().distanceTo(transport.getDestination()) < 10);
                            Rs2Tab.switchToInventoryTab();
                            break;
                        }
                    }

                    GameObject gameObject = Rs2GameObject.getGameObjects(transport.getObjectId(), transport.getOrigin()).stream().findFirst().orElse(null);
                    //check game objects
                    if (gameObject != null && gameObject.getId() == transport.getObjectId()) {
                        if (!Rs2Tile.isTileReachable(transport.getOrigin())) {
                            break;
                        }
                        handleObject(transport, gameObject);
                        sleepUntil(() -> !Rs2Player.isAnimating());
                        return sleepUntilTrue(() -> Rs2Player.getWorldLocation().distanceTo(transport.getDestination()) < 10);
                    }

                    //check tile objects
                    List<TileObject> tileObjects = Rs2GameObject.getTileObjects(transport.getObjectId(), transport.getOrigin());
                    TileObject tileObject = tileObjects.stream().findFirst().orElse(null);
                    if (tileObject instanceof GroundObject)
                        tileObject = tileObjects.stream()
                                .filter(x -> !x.getWorldLocation().equals(Rs2Player.getWorldLocation()))
                                .min(Comparator.comparing(x -> ((TileObject) x).getWorldLocation().distanceTo(transport.getOrigin()))
                                        .thenComparing(x -> ((TileObject) x).getWorldLocation().distanceTo(transport.getDestination()))).orElse(null);

                    if (tileObject != null && tileObject.getId() == transport.getObjectId()) {
                        if (tileObject.getId() != 16533 && !Rs2Tile.isTileReachable(transport.getOrigin())) {
                            break;
                        }
                        handleObject(transport, tileObject);
                        sleepUntil(() -> !Rs2Player.isAnimating());
                        return sleepUntilTrue(() -> Rs2Player.getWorldLocation().distanceTo(transport.getDestination()) < 10);
                    }
                }

            }
        }
        return false;
    }

    private static void handleObject(Transport transport, TileObject tileObject) {
        System.out.println("tile object");
        Rs2GameObject.interact(tileObject, transport.getAction());
        if (transport.getDestination().getPlane() == Rs2Player.getWorldLocation().getPlane()) {
            if (handleObjectExceptions(transport, tileObject)) return;
            if (transport.getType() == TransportType.AGILITY_SHORTCUT) {
                Rs2Player.waitForAnimation();
                sleepUntil(() -> Rs2Player.getWorldLocation().distanceTo(transport.getDestination()) <= 2, 10000);
            } else if (transport.getType() == TransportType.MINECART) {
                if (interactWithAdventureLog(transport)) {
                    sleep(600 * 2); // wait extra 2 game ticks before moving
                }
            } else if (transport.getType() == TransportType.TELEPORTATION_PORTAL) {
                    sleep(600 * 2); // wait extra 2 game ticks before moving
            } else {
                Rs2Player.waitForWalking();
                Rs2Dialogue.clickOption("Yes please"); //shillo village cart
            }
        } else {
            int z = Rs2Player.getWorldLocation().getPlane();
            sleepUntil(() -> Rs2Player.getWorldLocation().getPlane() != z);
            sleep((int) Rs2Random.gaussRand(1000.0, 300.0));
        }
    }

    private static boolean handleObjectExceptions(Transport transport, TileObject tileObject) {
        //Al kharid broken wall will animate once and then stop and then animate again
        if (tileObject.getId() == ObjectID.BROKEN_WALL_33344 || tileObject.getId() == ObjectID.BIG_WINDOW) {
            Rs2Player.waitForAnimation();
            Rs2Player.waitForAnimation();
            return true;
        }
        // Handle Leaves Traps in Isafdar Forest
        if (tileObject.getId() == ObjectID.LEAVES_3925) {
            Rs2Player.waitForAnimation(1200);
            if (Rs2Player.getWorldLocation().getY() > 6400) {
                Rs2GameObject.interact(ObjectID.PROTRUDING_ROCKS_3927);
                sleepUntil(() -> Rs2Player.getWorldLocation().getY() < 6400);
            } else {
                sleepUntil(() -> !Rs2Player.isMoving() && !Rs2Player.isAnimating());
            }
            return true;
        }
        // Handle Ferox Encalve Barrier
        if (tileObject.getId() == ObjectID.BARRIER_39652 || tileObject.getId() == ObjectID.BARRIER_39653) {
            if (Rs2Dialogue.isInDialogue()) {
                if (Rs2Dialogue.getDialogueText() == null) return false;
                if (Rs2Dialogue.getDialogueText().contains("When returning to the Enclave")) {
                    Rs2Dialogue.clickContinue();
                    Rs2Dialogue.sleepUntilSelectAnOption();
                    Rs2Dialogue.keyPressForDialogueOption("Yes, and don't ask again.");
                    Rs2Dialogue.sleepUntilNotInDialogue();
                    return true;
                }
            }
        }
        // Handle Cobwebs blocking path
        if (tileObject.getId() == ObjectID.WEB) {
            sleepUntil(() -> !Rs2Player.isMoving());
            if (Rs2GameObject.findObjectByIdAndDistance(ObjectID.WEB, 3) != null) {
                Rs2Player.waitForAnimation();
            } else {
                walkFastCanvas(transport.getDestination());
                sleepUntil(() -> Rs2Player.getWorldLocation().equals(transport.getDestination()));
            }
            return true;
        }
        return false;
    }
    
    private static boolean handleWildernessObelisk(Transport transport) {
        GameObject obelisk = Rs2GameObject.getGameObjects(transport.getObjectId(), transport.getOrigin()).stream()
                .findFirst()
                .orElse(null);
        
        if (obelisk != null) {
            Rs2GameObject.interact(obelisk, transport.getAction());
            sleepUntil(() -> Rs2GameObject.getGameObjects(ObjectID.OBELISK_14825, transport.getOrigin()).stream().findFirst().orElse(null) != null);
            walkFastCanvas(transport.getOrigin());
            return sleepUntilTrue(() -> Rs2Player.getWorldLocation().distanceTo2D(transport.getDestination()) < OFFSET, 100, 10000);
        }
        return false;
    }

    private static boolean handleTeleportSpell(Transport transport) {
        if (Rs2Pvp.isInWilderness() && (Rs2Pvp.getWildernessLevelFrom(Rs2Player.getWorldLocation()) > (transport.getMaxWildernessLevel() + 1))) return false;
        boolean hasMultipleDestination = transport.getDisplayInfo().contains(":");
        
        String spellName = hasMultipleDestination
                ? transport.getDisplayInfo().split(":")[0].trim().toLowerCase()
                : transport.getDisplayInfo().toLowerCase();
        
        String option = hasMultipleDestination
                ? transport.getDisplayInfo().split(":")[1].trim().toLowerCase()
                : "cast";
        
        int identifier = hasMultipleDestination
                ? 2
                : 1;

        MagicAction magicSpell = Arrays.stream(MagicAction.values()).filter(x -> x.getName().toLowerCase().contains(spellName)).findFirst().orElse(null);
        if (magicSpell != null) {
            return Rs2Magic.cast(magicSpell, option, identifier);
        }
        return false;
    }

    private static boolean handleTeleportItem(Transport transport) {
        if (Rs2Pvp.isInWilderness() && (Rs2Pvp.getWildernessLevelFrom(Rs2Player.getWorldLocation()) > (transport.getMaxWildernessLevel() + 1))) return false;
        boolean succesfullAction = false;
        for (Set<Integer> itemIds : transport.getItemIdRequirements()) {
            if (succesfullAction)
                break;
            for (Integer itemId : itemIds) {
                if (Rs2Walker.currentTarget == null) break;
                if (Rs2Player.getWorldLocation().distanceTo2D(transport.getDestination()) < config.reachedDistance())
                    break;
                if (succesfullAction) break;

                //If an action is succesfully we break out of the loop
                succesfullAction = handleInventoryTeleports(transport, itemId) || handleWearableTeleports(transport, itemId);

            }
        }
        return succesfullAction;
    }

    public static boolean handleInventoryTeleports(Transport transport, int itemId) {
        Rs2Item rs2Item = Rs2Inventory.get(itemId);
        if (rs2Item == null) return false;

        List<String> locationKeyWords = Arrays.asList("farm", "monastery", "lletya", "prifddinas", "rellekka", "waterbirth island", "neitiznot", "jatiszo",
                "ver sinhaza", "darkmeyer", "slepe", "troll stronghold", "weiss", "ecto", "burgh", "duradel", "gem mine", "nardah", "kalphite cave",
                "kourend woodland", "mount karuulm", "outside", "fishing guild", "otto's grotto", "stronghold slayer cave", "slayer tower", "fremennik", "tarn's lair", "dark beasts");
        List<String> genericKeyWords = Arrays.asList("invoke", "empty", "consume", "rub", "break", "teleport", "reminisce", "signal", "play");

        boolean hasMultipleDestination = transport.getDisplayInfo().contains(":");
        String destination = hasMultipleDestination
                ? transport.getDisplayInfo().split(":")[1].trim().toLowerCase()
                : transport.getDisplayInfo().trim().toLowerCase();

        // Check location keywords based on multiple destinations
        String itemAction = hasMultipleDestination
                ? Arrays.stream(rs2Item.getInventoryActions())
                .filter(action -> action != null && locationKeyWords.stream().anyMatch(keyword ->
                        destination.contains(keyword.toLowerCase()) && action.toLowerCase().contains(keyword.toLowerCase())))
                .findFirst()
                .orElse(null)
                : Arrays.stream(rs2Item.getInventoryActions())
                .filter(action -> action != null && locationKeyWords.stream().anyMatch(keyword -> action.toLowerCase().contains(keyword.toLowerCase())))
                .findFirst()
                .orElse(null);

        // If no location-based action found, try generic actions
        if (itemAction == null) {

            itemAction = Arrays.stream(rs2Item.getInventoryActions())
                    .filter(action -> action != null && genericKeyWords.stream().anyMatch(keyword -> action.toLowerCase().contains(keyword.toLowerCase())))
                    .findFirst()
                    .orElse(null);
        }

        if (itemAction == null) return false;

        if (Rs2Inventory.interact(itemId, itemAction)) {
            if (itemAction.equalsIgnoreCase("rub") && (itemId == ItemID.XERICS_TALISMAN || transport.getDisplayInfo().toLowerCase().contains("skills necklace"))) {
                return interactWithAdventureLog(transport);
            }
            
            if (itemAction.equalsIgnoreCase("rub") && transport.getDisplayInfo().toLowerCase().contains("burning amulet")) {
                Rs2Dialogue.sleepUntilInDialogue();
                Rs2Dialogue.clickOption(destination);
                Rs2Dialogue.sleepUntilHasDialogueOption("Okay, teleport to level");
                Rs2Dialogue.clickOption("Okay, teleport to level");
            }
            
            if (itemAction.equalsIgnoreCase("rub") && transport.getDisplayInfo().toLowerCase().contains("slayer ring")) {
                Rs2Dialogue.sleepUntilSelectAnOption();
                Rs2Dialogue.clickOption("teleport");
                Rs2Dialogue.sleepUntilSelectAnOption();
                Rs2Dialogue.clickOption(destination);
            }

            if (itemAction.equalsIgnoreCase("rub") || itemAction.equalsIgnoreCase("reminisce")) {
                Rs2Dialogue.sleepUntilSelectAnOption();
                Rs2Dialogue.clickOption(destination);
            }

            Microbot.log("Traveling to " + transport.getDisplayInfo());
            return sleepUntilTrue(() -> Rs2Player.getWorldLocation().distanceTo2D(transport.getDestination()) < OFFSET, 100, 5000);
        }

        return false;
    }

    private static boolean handleWearableTeleports(Transport transport, int itemId) {
        if (Rs2Equipment.isWearing(itemId)) {
            if (transport.getDisplayInfo().contains(":")) {
                String[] values = transport.getDisplayInfo().split(":");
                String destination = values[1].trim().toLowerCase();
                Rs2Item rs2Item = Rs2Equipment.get(itemId);
                if (transport.getDisplayInfo().toLowerCase().contains("slayer ring")) {
                    Rs2Equipment.invokeMenu(rs2Item, "teleport");
                    Rs2Dialogue.sleepUntilSelectAnOption();
                    Rs2Dialogue.clickOption(destination);
                } else {
                    Rs2Equipment.invokeMenu(rs2Item, destination);
                    if (transport.getDisplayInfo().toLowerCase().contains("burning amulet")) {
                        Rs2Dialogue.sleepUntilInDialogue();
                        Rs2Dialogue.clickOption("Okay, teleport to level");
                    }
                }
                Microbot.log("Traveling to " + transport.getDisplayInfo());
                return sleepUntilTrue(() -> Rs2Player.getWorldLocation().distanceTo2D(transport.getDestination()) < OFFSET, 100, 5000);
            }
        }
        return false;
    }

    public static boolean handleTrapdoor(Transport transport) {
        Map<Integer, Integer> trapdoors = new HashMap<>();
        trapdoors.put(1579, 1581); // closed trapdoor -> open trapdoor
        trapdoors.put(881, 882); // closed manhole -> open manhole (used for varrock sewers)

        for (Map.Entry<Integer, Integer> entry : trapdoors.entrySet()) {
            int closedTrapdoorId = entry.getKey();
            int openTrapdoorId = entry.getValue();

            if (transport.getObjectId() == openTrapdoorId) {
                if (Rs2GameObject.interact(closedTrapdoorId, "Open")) {
                    sleepUntil(() -> Rs2GameObject.exists(openTrapdoorId));
                }
                return Rs2GameObject.interact(openTrapdoorId, transport.getAction());
            }
        }
        return false;
    }

    /**
     * Checks if the player's current location is within the specified area defined by the given world points.
     *
     * @param worldPoints an array of two world points of the NW and SE corners of the area
     * @return true if the player's current location is within the specified area, false otherwise
     */
    public static boolean isInArea(WorldPoint... worldPoints) {
        WorldPoint playerLocation = Rs2Player.getWorldLocation();
        return playerLocation.getX() <= worldPoints[0].getX() &&   // NW corner x
                playerLocation.getY() >= worldPoints[0].getY() &&   // NW corner y
                playerLocation.getX() >= worldPoints[1].getX() &&   // SE corner x
                playerLocation.getY() <= worldPoints[1].getY();     // SE corner Y
        // draws box from 2 points to check against all variations of player X,Y from said points.
    }

    /**
     * Checks if the player's current location is within the specified range from the given center point.
     *
     * @param centerOfArea a WorldPoint which is the center of the desired area,
     * @param range        an int of range to which the boundaries will be drawn in a square,
     * @return true if the player's current location is within the specified area, false otherwise
     */
    @Deprecated(since = "1.5.5", forRemoval = true)
    public static boolean isInArea(WorldPoint centerOfArea, int range) {
        WorldPoint nwCorner = new WorldPoint(centerOfArea.getX() + range + range, centerOfArea.getY() - range, centerOfArea.getPlane());
        WorldPoint seCorner = new WorldPoint(centerOfArea.getX() - range - range, centerOfArea.getY() + range, centerOfArea.getPlane());
        return isInArea(nwCorner, seCorner); // call to our sibling
    }

    public static boolean isNear() {
        WorldPoint playerLocation = Rs2Player.getWorldLocation();
        int index = IntStream.range(0, ShortestPathPlugin.getPathfinder().getPath().size())
                .filter(f -> ShortestPathPlugin.getPathfinder().getPath().get(f).distanceTo2D(playerLocation) < 3)
                .findFirst()
                .orElse(-1);
        return index >= ShortestPathPlugin.getPathfinder().getPath().size() - 10;
    }

    /**
     * @param target
     * @return
     */
    public static boolean isNear(WorldPoint target) {
        return Rs2Player.getWorldLocation().equals(target);
    }

    public static boolean isNearPath() {
        if (ShortestPathPlugin.getPathfinder() == null || ShortestPathPlugin.getPathfinder() .getPath() == null || ShortestPathPlugin.getPathfinder().getPath().isEmpty() ||
                config.recalculateDistance() < 0 || lastPosition.equals(lastPosition = Rs2Player.getWorldLocation())) {
            return true;
        }

        var reachableTiles = Rs2Tile.getReachableTilesFromTile(Rs2Player.getWorldLocation(), config.recalculateDistance() - 1);
        for (WorldPoint point : ShortestPathPlugin.getPathfinder().getPath()) {
            if (reachableTiles.containsKey(point)) {
                return true;
            }
        }

        return false;
    }

    private static void checkIfStuck() {
        if (Rs2Player.getWorldLocation().equals(lastPosition)) {
            stuckCount++;
        } else {
            stuckCount = 0;
        }
    }

    /**
     * @param start
     */
    public void setStart(WorldPoint start) {
        if (ShortestPathPlugin.getPathfinder() == null) {
            return;
        }
        ShortestPathPlugin.setStartPointSet(true);
        if (Microbot.getClient().isClientThread()) {
            Microbot.getClientThread().runOnSeperateThread(() -> restartPathfinding(start, ShortestPathPlugin.getPathfinder().getTarget()));
        } else {
            restartPathfinding(start, ShortestPathPlugin.getPathfinder().getTarget());
        }
    }

    /**
     * Checks the distance between startpoint and endpoint using ShortestPath
     *
     * @param startpoint
     * @param endpoint
     * @return distance
     */
    public static int getDistanceBetween(WorldPoint startpoint, WorldPoint endpoint) {
        Pathfinder pathfinder = new Pathfinder(ShortestPathPlugin.getPathfinderConfig(), startpoint, endpoint);
        pathfinder.run();
        return pathfinder.getPath().size();
    }

    public static boolean handleSpiritTree(Transport transport) {
        // Get Transport Information
        String displayInfo = transport.getDisplayInfo();
        int objectId = transport.getObjectId();

        if (displayInfo == null || displayInfo.isEmpty()) return false;

        // Check if the widget is already visible
        if (!Rs2Widget.isHidden(ComponentID.ADVENTURE_LOG_CONTAINER)) {
            System.out.println("Widget is already visible. Skipping interaction.");
            char key = displayInfo.charAt(0);
            Rs2Keyboard.keyPress(key);
            Microbot.log("Pressing: " + key);
            return false;
        }

        // Find the spirit tree object
        TileObject spiritTree = Rs2GameObject.findObjectById(objectId);
        if (spiritTree == null) {
            return false;
        }

        // Interact with the spirit tree
        if (Rs2GameObject.interact(spiritTree, "travel")) {
            return interactWithAdventureLog(transport);
        }

        return false;

    }
    
    private static boolean handleQuetzal(Transport transport) {
        int varlamoreMapParentID = 874;
        String displayInfo = transport.getDisplayInfo();
        if (displayInfo == null || displayInfo.isEmpty()) return false;
        
        NPC renu = Rs2Npc.getNpc(NpcID.RENU_13350);

        if (Rs2Npc.canWalkTo(renu, 20) && Rs2Npc.interact(renu, "travel")) {
            Rs2Player.waitForWalking();
            sleepUntil(() -> Rs2Widget.isWidgetVisible(varlamoreMapParentID, 2));
            List<Widget> dynamicWidgetChildren = Arrays.stream(Rs2Widget.getWidget(varlamoreMapParentID, 15).getDynamicChildren())
                    .filter(Objects::nonNull)
                    .collect(Collectors.toList());
            Widget actionWidget = dynamicWidgetChildren.stream()
                    .filter(w -> Arrays.stream(Objects.requireNonNull(w.getActions())).anyMatch(act -> act.toLowerCase().contains(displayInfo.toLowerCase())))
                    .findFirst()
                    .orElse(null);
            if (actionWidget != null) {
                Rs2Widget.clickWidget(actionWidget);
                Microbot.log("Traveling to " + transport.getDisplayInfo());
                return sleepUntilTrue(() -> Rs2Player.getWorldLocation().distanceTo2D(transport.getDestination()) < OFFSET, 100, 5000);
            }
        }
        return false;
    } 
    
    private static boolean handleMagicCarpet(Transport transport) {
        final int flyingPoseAnimation = 6936;
        NPC rugMerchant = Rs2Npc.getNpc(transport.getObjectId());
        if (rugMerchant == null) return false;

        Rs2Npc.interact(rugMerchant, transport.getAction());
        Rs2Dialogue.sleepUntilInDialogue();
        Rs2Dialogue.clickOption(transport.getDisplayInfo());
        sleepUntil(() -> Rs2Player.getPoseAnimation() == flyingPoseAnimation, 10000);
        return sleepUntilTrue(() -> Rs2Player.getPoseAnimation() != flyingPoseAnimation, 600,60000);
    }
    /**
     * interact with interfaces like spirit tree & xeric talisman etc...
     *
     * @param transport
     */
    private static boolean interactWithAdventureLog(Transport transport) {
        if (transport.getDisplayInfo() == null || transport.getDisplayInfo().isEmpty()) return false;

        // Wait for the widget to become visible
        boolean isAdventureLogVisible = sleepUntilTrue(() -> !Rs2Widget.isHidden(ComponentID.ADVENTURE_LOG_CONTAINER), Rs2Player::isMoving, 100, 10000);

        if (!isAdventureLogVisible) {
            Microbot.log("Widget did not become visible within the timeout.");
            return false;
        }

        char key = transport.getDisplayInfo().charAt(0);
        Rs2Keyboard.keyPress(key);
        Microbot.log("Traveling to " + transport.getDisplayInfo());
        return sleepUntilTrue(() -> Rs2Player.getWorldLocation().distanceTo2D(transport.getDestination()) < OFFSET, 100, 5000);
    }

    public static boolean handleGlider(Transport transport) {
        int TA_QUIR_PRIW = 9043972;
        int SINDARPOS = 9043975;
        int LEMANTO_ANDRA = 9043978;
        int KAR_HEWO = 9043981;
        int GANDIUS = 9043984;
        int OOKOOKOLLY_UNDRI = 9043993;
        int LEMANTOLLY_UNDRI = 9043989;

        // Get Transport Information
        String displayInfo = transport.getDisplayInfo();
        String npcName = transport.getName();
        String action = transport.getAction();

        final int GLIDER_PARENT_WIDGET = 138;
        final int GLIDER_CHILD_WIDGET = 0;

        // Check if the widget is already visible
        boolean isGliderMenuVisible = Rs2Widget.getWidget(GLIDER_PARENT_WIDGET, GLIDER_CHILD_WIDGET) != null;
        if (!isGliderMenuVisible) {
            // Find the glider NPC
            NPC gnome = Rs2Npc.getNpc(npcName);  // Use the NPC name to find the NPC
            if (gnome == null) {
                return false;
            }

            // Interact with the gnome glider NPC
            if (Rs2Npc.interact(gnome, action)) {
                sleepUntil(() -> !Rs2Widget.isHidden(GLIDER_PARENT_WIDGET, GLIDER_CHILD_WIDGET));
            }
        }


        // Wait for the widget to become visible
        boolean widgetVisible = sleepUntilTrue(() -> !Rs2Widget.isHidden(GLIDER_PARENT_WIDGET, GLIDER_CHILD_WIDGET), Rs2Player::isMoving, 100, 10000);
        
        if (!widgetVisible) {
            Microbot.log("Widget did not become visible within the timeout.");
            return false;
        }

        if (displayInfo.isEmpty()) return false;

        switch (displayInfo) {
            case "Kar-Hewo":
                return Rs2Widget.clickWidget(KAR_HEWO);
            case "Ta Quir Priw":
                return Rs2Widget.clickWidget(TA_QUIR_PRIW);
            case "Sindarpos":
                return Rs2Widget.clickWidget(SINDARPOS);
            case "Lemanto Andra":
                return Rs2Widget.clickWidget(LEMANTO_ANDRA);
            case "Gandius":
                return Rs2Widget.clickWidget(GANDIUS);
            case "Ookookolly Undri":
                return Rs2Widget.clickWidget(OOKOOKOLLY_UNDRI);
            case "Lemantolly Undri":
                return Rs2Widget.clickWidget(LEMANTOLLY_UNDRI);
            default:
                Microbot.log(displayInfo + " not found on the interface.");
                return false;
        }
    }

    // Constants for widget IDs
    private static final int SLOT_ONE = 26083331;
    private static final int SLOT_TWO = 26083332;
    private static final int SLOT_THREE = 26083333;
    private static final int TELEPORT_BUTTON = 26083354;

    private static final int SLOT_ONE_CW_ROTATION = 26083347;
    private static final int SLOT_ONE_ACW_ROTATION = 26083348;
    private static final int SLOT_TWO_CW_ROTATION = 26083349;
    private static final int SLOT_TWO_ACW_ROTATION = 26083350;
    private static final int SLOT_THREE_CW_ROTATION = 26083351;
    private static final int SLOT_THREE_ACW_ROTATION = 26083352;
    private static Rs2Item startingWeapon = null;
    private static int startingWeaponId;
    private static int fairyRingGraphicId = 569;

    public static void handleFairyRing(Transport transport) {

        // Check if the widget is already visible
        if (!Rs2Widget.isHidden(ComponentID.FAIRY_RING_TELEPORT_BUTTON)) {
            rotateSlotToDesiredRotation(SLOT_ONE, Rs2Widget.getWidget(SLOT_ONE).getRotationY(), getDesiredRotation(transport.getDisplayInfo().charAt(0)), SLOT_ONE_ACW_ROTATION, SLOT_ONE_CW_ROTATION);
            rotateSlotToDesiredRotation(SLOT_TWO, Rs2Widget.getWidget(SLOT_TWO).getRotationY(), getDesiredRotation(transport.getDisplayInfo().charAt(1)), SLOT_TWO_ACW_ROTATION, SLOT_TWO_CW_ROTATION);
            rotateSlotToDesiredRotation(SLOT_THREE, Rs2Widget.getWidget(SLOT_THREE).getRotationY(), getDesiredRotation(transport.getDisplayInfo().charAt(2)), SLOT_THREE_ACW_ROTATION, SLOT_THREE_CW_ROTATION);
            Rs2Widget.clickWidget(TELEPORT_BUTTON);
            
            sleepUntil(() -> Rs2Player.hasSpotAnimation(fairyRingGraphicId));
            sleepUntil(() -> Rs2Player.getWorldLocation().equals(transport.getDestination()) && !Rs2Player.hasSpotAnimation(fairyRingGraphicId), 10000);
            
            // Re-equip the starting weapon if it was unequipped
            if (startingWeapon != null && !Rs2Equipment.isWearing(startingWeaponId)) {
                Microbot.log("Equipping Starting Weapon: " + startingWeaponId);
                Rs2Inventory.equip(startingWeaponId);
                sleepUntil(() -> Rs2Equipment.isWearing(startingWeaponId));
                startingWeapon = null;
                startingWeaponId = 0;
            }
            return;
        }

        if (Microbot.getVarbitValue(Varbits.DIARY_LUMBRIDGE_ELITE) == 1) {
            // Direct interaction without staff if elite Lumbridge Diary is complete
            Microbot.log("Interacting with the fairy ring directly.");
            var fairyRing = Rs2GameObject.findObjectByLocation(transport.getOrigin());
            Rs2GameObject.interact(fairyRing, "Configure");
            Rs2Player.waitForWalking();
        } 
        else {
            // Manage weapon and staff as needed if elite Lumbridge Diary is not complete
            if (startingWeapon == null && Rs2Equipment.hasEquippedSlot(EquipmentInventorySlot.WEAPON)) {
                startingWeapon = Rs2Equipment.get(EquipmentInventorySlot.WEAPON);
                startingWeaponId = startingWeapon.getId();
            }

            if (!Rs2Equipment.isWearing("Dramen staff") && !Rs2Equipment.isWearing("Lunar staff")) {
                // Equip Dramen or Lunar staff if not already equipped
                if (Rs2Inventory.contains("Dramen staff")) {
                    Rs2Inventory.equip("Dramen staff");
                    sleep(600);
                } else if (Rs2Inventory.contains("Lunar staff")) {
                    Rs2Inventory.equip("Lunar staff");
                    sleep(600);
                }
            }

            // Interact with fairy ring after equipping the staff
            Microbot.log("Interacting with the fairy ring using a staff. " + transport.getOrigin().getX() + " " + transport.getOrigin().getY());
            var fairyRing = Rs2GameObject.findObjectByLocation(transport.getOrigin());
            if (Rs2GameObject.interact(fairyRing, "Configure")) {
                Rs2Player.waitForWalking();
            } else {
                recalculatePath();
            }
        }
    }

    private static void rotateSlotToDesiredRotation(int slotId, int currentRotation, int desiredRotation, int slotAcwRotationId, int slotCwRotationId) {
        int anticlockwiseTurns = (desiredRotation - currentRotation + 2048) % 2048;
        int clockwiseTurns = (currentRotation - desiredRotation + 2048) % 2048;

        if (clockwiseTurns <= anticlockwiseTurns) {
            System.out.println("Rotating slot " + slotId + " clockwise " + (clockwiseTurns / 512) + " times.");
            for (int i = 0; i < clockwiseTurns / 512; i++) {
                Rs2Widget.clickWidget(slotCwRotationId);
                sleep(600, 1200);
            }
        } else {
            System.out.println("Rotating slot " + slotId + " anticlockwise " + (anticlockwiseTurns / 512) + " times.");
            for (int i = 0; i < anticlockwiseTurns / 512; i++) {
                Rs2Widget.clickWidget(slotAcwRotationId);
                sleep(600, 1200);
            }
        }

    }

    private static int getDesiredRotation(char letter) {
        switch (letter) {
            case 'A':
            case 'I':
            case 'P':
                return 0;
            case 'B':
            case 'J':
            case 'Q':
                return 512;
            case 'C':
            case 'K':
            case 'R':
                return 1024;
            case 'D':
            case 'L':
            case 'S':
                return 1536;
            default:
                return -1;
        }
    }
}<|MERGE_RESOLUTION|>--- conflicted
+++ resolved
@@ -531,20 +531,12 @@
      * @param destination destination
      * @return total amount of tiles
      */
-<<<<<<< HEAD
-    public static int getTotalTiles(WorldPoint source,WorldPoint destination) {
-        if (ShortestPathPlugin.getPathfinderConfig().getTransports().isEmpty()) {
-            ShortestPathPlugin.getPathfinderConfig().refresh();
-        }
-
-        Pathfinder pathfinder = new Pathfinder(ShortestPathPlugin.getPathfinderConfig(),source, destination);
-=======
     public static int getTotalTiles(WorldPoint start, WorldPoint destination) {
         if (ShortestPathPlugin.getPathfinderConfig().getTransports().isEmpty()) {
             ShortestPathPlugin.getPathfinderConfig().refresh();
         }
         Pathfinder pathfinder = new Pathfinder(ShortestPathPlugin.getPathfinderConfig(), start, destination);
->>>>>>> 82f85abd
+
         pathfinder.run();
         List<WorldPoint> path = pathfinder.getPath();
 
