--- conflicted
+++ resolved
@@ -82,12 +82,7 @@
 
                 switch (state) {
                     case WOODCUTTING:
-<<<<<<< HEAD
-                        if (!Rs2Antiban.getActivity().equals(Activity.GENERAL_WOODCUTTING))
-                            Rs2Antiban.setActivity(Activity.GENERAL_WOODCUTTING);
-
-=======
->>>>>>> c828ed74
+
                         if (config.hopWhenPlayerDetected()) {
                             if (Rs2Player.logoutIfPlayerDetected(1, 10))
                                 return;
@@ -107,11 +102,7 @@
                             if (Rs2GameObject.interact(tree, config.TREE().getAction())) {
                                 Rs2Player.waitForAnimation();
                                 Rs2Antiban.actionCooldown();
-<<<<<<< HEAD
-=======
-                                Rs2Antiban.takeMicroBreakByChance();
-                                
->>>>>>> c828ed74
+
                                 if (config.walkBack().equals(WoodcuttingWalkBack.LAST_LOCATION)) {
                                     returnPoint = Rs2Player.getWorldLocation();
                                 }
@@ -144,19 +135,7 @@
                 state = State.WOODCUTTING;
                 break;
             case FIREMAKE:
-<<<<<<< HEAD
-                if (!Rs2Antiban.getActivity().equals(Activity.GENERAL_FIREMAKING))
-                    Rs2Antiban.setActivity(Activity.GENERAL_FIREMAKING);
-
-                do {
-                    burnLog(config);
-                }
-                while (Rs2Inventory.contains(config.TREE().getLog()));
-=======
-                burnLog(config);
-                
-                if (Rs2Inventory.contains(config.TREE().getLog())) return;
->>>>>>> c828ed74
+
 
                 walkBack(config);
                 state = State.WOODCUTTING;
