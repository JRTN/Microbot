--- conflicted
+++ resolved
@@ -114,11 +114,7 @@
     private void useGuam() {
         inProgress = true;
         sleep(13, 167);
-<<<<<<< HEAD
-        Rs2Inventory.use("Guam leaf");
-=======
         tickManipulationData.getFirstTickRunnable().run();
->>>>>>> 0859ed07
 
         state = ThreeTickFishingState.UseTarAndDrop;
         inProgress = false;
@@ -128,20 +124,12 @@
         inProgress = true;
         sleep(18, 132);
 
-<<<<<<< HEAD
-        Rs2Inventory.use(ItemID.SWAMP_TAR);
-
-        Rs2Inventory.drop(ItemID.LEAPING_TROUT);
-        Rs2Inventory.drop(ItemID.LEAPING_SALMON);
-        Rs2Inventory.drop(ItemID.LEAPING_STURGEON);
-=======
         tickManipulationData.getSecondTickRunnable().run();
 
         for (Integer itemId : tickManipulationData.getItemIdsToDrop())
         {
-            Inventory.useItemFast(itemId, "drop");
+            Rs2Inventory.interact(itemId, "drop");
         }
->>>>>>> 0859ed07
 
         state = ThreeTickFishingState.ClickFishingSpot;
         inProgress = false;
