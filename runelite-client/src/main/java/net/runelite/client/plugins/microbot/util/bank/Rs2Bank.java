--- conflicted
+++ resolved
@@ -514,7 +514,7 @@
         if (amount <= 0) return true;
         int selected = Microbot.getVarbitValue(VarbitID.BANK_QUANTITY_TYPE);
         int configuredX = Microbot.getVarbitValue(VarbitID.BANK_REQUESTEDQUANTITY);
-        boolean hasX = configuredX > 0;        
+        boolean hasX = configuredX > 0;
         boolean isInventory = (container == BANK_INVENTORY_ITEM_CONTAINER);
         int xSetOffset = -1;
         int xPromptOffset = -1;
@@ -869,7 +869,7 @@
      *
      * @param rs2Item item to withdraw
      */
-    public static boolean withdrawAllButOne(Rs2ItemModel rs2Item) {
+    private static boolean withdrawAllButOne(Rs2ItemModel rs2Item) {
         if (rs2Item == null) return false;
         if (!isOpen()) return false;
         if (Rs2Inventory.isFull()) return true;
@@ -885,7 +885,7 @@
      * @param rs2Item Item to handle
      * @param amount  int
      */
-    public static boolean withdrawXItem(Rs2ItemModel rs2Item, int amount) {
+    private static boolean withdrawXItem(Rs2ItemModel rs2Item, int amount) {
         if (!isOpen()) return false;
         if (rs2Item == null) return false;
         if (Rs2Inventory.isFull() && !Rs2Inventory.hasItem(rs2Item.getId()) && !rs2Item.isStackable()) return false;
@@ -1013,7 +1013,7 @@
      *
      * @return
      */
-    public static boolean withdrawAll(Rs2ItemModel rs2Item) {
+    private static boolean withdrawAll(Rs2ItemModel rs2Item) {
         if (!isOpen()) return false;
         if (rs2Item == null) return false;
         if (Rs2Inventory.isFull()) return false;
@@ -1593,11 +1593,7 @@
                 .filter(BankLocation::hasRequirements)
                 .collect(Collectors.toSet());
         long accessibleBanksTime = System.nanoTime() - accessibleBanksStart;
-<<<<<<< HEAD
-        log.info("Accessible banks filtering performance: {}ms, Found {} accessible banks out of {} total",
-=======
         log.info("\n\tAccessible banks filtering performance: \n\t{}ms, Found {} accessible banks out of {} total",
->>>>>>> 866c024b
                  accessibleBanksTime / 1_000_000.0, accessibleBanks.size(), BankLocation.values().length);
 
         if (accessibleBanks.isEmpty()) {
@@ -1612,12 +1608,6 @@
             ShortestPathPlugin.getPathfinderConfig().refresh();
         }
 
-<<<<<<< HEAD
-        List<WorldPoint> targetsList = targets.stream()
-                .collect(Collectors.toList());
-
-=======
->>>>>>> 866c024b
         long originalStart = System.nanoTime();
         Pathfinder pf = new Pathfinder(ShortestPathPlugin.getPathfinderConfig(), worldPoint, targets);
         pf.run();
@@ -1805,10 +1795,10 @@
      * @param e The event containing the latest bank items.
      */
     public static void updateLocalBank(ItemContainerChanged e) {
-        synchronized (lock) {            
+        synchronized (lock) {
             List<Rs2ItemModel> list = updateItemContainer(InventoryID.BANK.getId(), e);
             if (list != null) {
-                // Update the centralized bank data (Rs2BankData.set() is already synchronized)                
+                // Update the centralized bank data (Rs2BankData.set() is already synchronized)
                 updateCache(list);
             } else {
                 log.debug("Bank data update skipped - no items received");
@@ -1902,10 +1892,7 @@
                 int[] data = gson.fromJson(json, int[].class);
                 log.debug("Loaded {} bank items from config", data.length);
                 rs2BankData.setIdQuantityAndSlot(data);
-<<<<<<< HEAD
-=======
                 log.debug("finished loading bank data, size: {}", rs2BankData.size());
->>>>>>> 866c024b
 
                 // Load cached items if no live bank data
                 if (rs2BankData.getBankItems().isEmpty()) {
