package net.runelite.client.plugins.microbot.util.bank;

import com.google.gson.Gson;
import com.google.gson.JsonSyntaxException;
import lombok.extern.slf4j.Slf4j;
import net.runelite.api.*;
import net.runelite.api.coords.WorldArea;
import net.runelite.api.coords.WorldPoint;
import net.runelite.api.events.ItemContainerChanged;
import net.runelite.api.gameval.VarbitID;
import net.runelite.api.widgets.ComponentID;
import net.runelite.api.widgets.Widget;
import net.runelite.client.config.ConfigManager;
import net.runelite.client.config.RuneScapeProfileType;
import net.runelite.client.plugins.bank.BankPlugin;
import net.runelite.client.plugins.loottracker.LootTrackerItem;
import net.runelite.client.plugins.loottracker.LootTrackerRecord;
import net.runelite.client.plugins.microbot.Microbot;
import net.runelite.client.plugins.microbot.shortestpath.ShortestPathPlugin;
import net.runelite.client.plugins.microbot.shortestpath.pathfinder.Pathfinder;
import net.runelite.client.plugins.microbot.util.antiban.Rs2AntibanSettings;
import net.runelite.client.plugins.microbot.util.bank.enums.BankLocation;
import net.runelite.client.plugins.microbot.util.coords.Rs2WorldPoint;
import net.runelite.client.plugins.microbot.util.equipment.Rs2Equipment;
import net.runelite.client.plugins.microbot.util.gameobject.Rs2GameObject;
import net.runelite.client.plugins.microbot.util.grandexchange.Rs2GrandExchange;
import net.runelite.client.plugins.microbot.util.inventory.Rs2Inventory;
import net.runelite.client.plugins.microbot.util.inventory.Rs2ItemModel;
import net.runelite.client.plugins.microbot.util.inventory.RunePouchType;
import net.runelite.client.plugins.microbot.util.keyboard.Rs2Keyboard;
import net.runelite.client.plugins.microbot.util.math.Rs2Random;
import net.runelite.client.plugins.microbot.util.menu.NewMenuEntry;
import net.runelite.client.plugins.microbot.util.misc.Predicates;
import net.runelite.client.plugins.microbot.util.npc.Rs2Npc;
import net.runelite.client.plugins.microbot.util.npc.Rs2NpcModel;
import net.runelite.client.plugins.microbot.util.player.Rs2Player;
import net.runelite.client.plugins.microbot.util.security.Encryption;
import net.runelite.client.plugins.microbot.util.security.Login;
import net.runelite.client.plugins.microbot.util.settings.Rs2Settings;
import net.runelite.client.plugins.microbot.util.tile.Rs2Tile;
import net.runelite.client.plugins.microbot.util.walker.Rs2Walker;
import net.runelite.client.plugins.microbot.util.widget.Rs2Widget;

import java.awt.*;
import java.awt.event.KeyEvent;
import java.util.List;
import java.util.*;
import java.util.function.Predicate;
import java.util.stream.Collectors;
import java.util.stream.Stream;

import static net.runelite.api.Varbits.*;
import static net.runelite.api.widgets.ComponentID.BANK_INVENTORY_ITEM_CONTAINER;
import static net.runelite.api.widgets.ComponentID.BANK_ITEM_CONTAINER;
import static net.runelite.client.plugins.microbot.Microbot.updateItemContainer;
import static net.runelite.client.plugins.microbot.util.Global.*;
import static net.runelite.client.plugins.microbot.util.gameobject.Rs2GameObject.hoverOverObject;
import static net.runelite.client.plugins.microbot.util.npc.Rs2Npc.hoverOverActor;

@SuppressWarnings("unused")
@Slf4j
public class Rs2Bank {
    public static final int BANK_ITEM_WIDTH = 36;
    public static final int BANK_ITEM_HEIGHT = 32;
    public static final int BANK_ITEM_Y_PADDING = 4;
    public static final int BANK_ITEMS_PER_ROW = 8;
    private static final int X_AMOUNT_VARBIT = VarbitID.BANK_REQUESTEDQUANTITY;
    private static final int SELECTED_OPTION_VARBIT = VarbitID.BANK_QUANTITY_TYPE;

    private static final int WITHDRAW_AS_NOTE_VARBIT = 3958;
    
    // Bank data caching system
    private static final String CONFIG_GROUP = "microbot";
    private static final String BANK_KEY = "bankitems";
    private static final Rs2BankData rs2BankData = new Rs2BankData();
    private static final Gson gson = new Gson();
    private static String rsProfileKey;
    private static RuneScapeProfileType worldType;
    private static boolean loggedInStateKnown = false;
    // Used to synchronize calls
    private static final Object lock = new Object();
    /**
     * Container describes from what interface the action happens
     * eg: withdraw means the contailer will be the bank container
     * eg: deposit means that the container will be the inventory container
     * and so on...
     */
    private static int container = -1;
    // Array to store the counts of items in each tab
    private static final int[] bankTabCounts = new int[9];

    /**
     * Executes menu swapping for a specific rs2Item and entry index.
     *
     * @param entryIndex The index of the entry to swap.
     * @param rs2Item    The ItemWidget associated with the menu swap.
     */
    public static void invokeMenu(int entryIndex, Rs2ItemModel rs2Item) {
        int identifier = entryIndex;
        Rectangle itemBoundingBox = null;

        if (container == BANK_INVENTORY_ITEM_CONTAINER) {
            itemBoundingBox = Rs2Inventory.itemBounds(rs2Item);
        }
        if (container == BANK_ITEM_CONTAINER) {
            int itemTab = getItemTabForBankItem(rs2Item.getSlot());
            if (!isTabOpen(itemTab))
                openTab(itemTab);
            scrollBankToSlot(rs2Item.getSlot());
            itemBoundingBox = itemBounds(rs2Item);
        }

        Microbot.doInvoke(new NewMenuEntry(rs2Item.getSlot(), container, MenuAction.CC_OP.getId(), identifier, rs2Item.getId(), rs2Item.getName()), (itemBoundingBox == null) ? new Rectangle(1, 1) : itemBoundingBox);
        // MenuEntryImpl(getOption=Wear, getTarget=<col=ff9040>Amulet of glory(4)</col>, getIdentifier=9, getType=CC_OP_LOW_PRIORITY, getParam0=1, getParam1=983043, getItemId=1712, isForceLeftClick=false, isDeprioritized=false)
        // Rs2Reflection.invokeMenu(rs2Item.slot, container, MenuAction.CC_OP.getId(), identifier, rs2Item.id, "Withdraw-1", rs2Item.name, -1, -1);
    }

    /**
     * Gets the bounding rectangle for the slot of the specified item in the bank container.
     *
     * @param rs2Item The item to get the bounds for.
     *
     * @return The bounding rectangle for the item's slot, or null if the item is not found.
     */
    public static Rectangle itemBounds(Rs2ItemModel rs2Item) {
        Widget itemWidget = getItemWidget(rs2Item.getSlot());

        if (itemWidget == null) return null;

        return itemWidget.getBounds();
    }

    /**
     * Closes the bank interface if it is open.
     *
     * @return true if the bank interface was open and successfully closed, false otherwise.
     */
    public static boolean isOpen() {
        if (isBankPinWidgetVisible()) {
            try {
                if ((Login.activeProfile.getBankPin() == null || Login.activeProfile.getBankPin().isEmpty()) || Login.activeProfile.getBankPin().equalsIgnoreCase("**bankpin**")) {
                    return false;
                }
                handleBankPin(Encryption.decrypt(Login.activeProfile.getBankPin()));
            } catch (Exception e) {
                System.out.println("Something went wrong handling bankpin ");
                e.printStackTrace();
            }
            return false;
        }
        return Rs2Widget.hasWidgetText("Rearrange mode", 12, 18, false);
    }

    public static List<Rs2ItemModel> bankItems() {
        return rs2BankData.getBankItems();
    }

    /**
     * Closes the bank interface if it is open.
     *
     * @return true if the bank interface was open and successfully closed, true if already closed.
     */
    public static boolean closeBank() {
        if (!isOpen()) return true;
        if (Rs2Settings.isEscCloseInterfaceSettingEnabled()) {
            Rs2Keyboard.keyPress(KeyEvent.VK_ESCAPE);
        } else {
            Rs2Widget.clickChildWidget(786434, 11);
        }

        return sleepUntil(() -> !isOpen(), 5000);
    }

    /**
     * Finds a bank item widget in the bank interface by its partial name match.
     *
     * @param name The name of the item to find.
     *
     * @return The bank item widget if found, or null if not found.
     */
    public static Rs2ItemModel findBankItem(String name) {
        return findBankItem(name, false);
    }

    /**
     * check if the player has a bank item identified by id
     *
     * @param id the item id
     *
     * @return boolean
     */
    public static boolean hasItem(int id) {
        return findBankItem(id) != null;
    }

    /**
     * check if the player has a bank item identified by contains name
     *
     * @param name the item name
     *
     * @return boolean
     */
    public static boolean hasItem(String name) {
        return hasItem(name, false);
    }

    /**
     * @param name
     * @param exact
     *
     * @return
     */
    public static boolean hasItem(String name, boolean exact) {
        return findBankItem(name, exact) != null;
    }

    /**
     * Checks if the bank contains any of the specified item names.
     *
     * @param names A list of item names to check for.
     * @return True if any of the items are found, false otherwise.
     */
    public static boolean hasItem(List<String> names) {
        return hasItem(names, false, 1);
    }

    /**
     * Checks if the bank contains any of the specified item names.
     *
     * @param names A list of item names to check for.
     * @param exact If true, requires an exact name match.
     * @return True if any of the items are found, false otherwise.
     */
    public static boolean hasItem(List<String> names, boolean exact) {
        return hasItem(names, exact, 1);
    }

    /**
     * Checks if the bank contains any of the specified item names.
     *
     * @param names A list of item names to check for.
     * @param amount The minimum quantity required for each item.
     * @return True if any of the items are found, false otherwise.
     */
    public static boolean hasItem(List<String> names, int amount) {
        return hasItem(names, false, amount);
    }

    /**
     * Checks if the bank contains all items from a list of names with a minimum quantity.
     *
     * @param names  A list of item names to check for.
     * @param exact  If true, requires an exact name match.
     * @param amount The minimum quantity required for each item.
     * @return True if all items from the list exist in the bank with the required quantity, false otherwise.
     */
    public static boolean hasAllItems(List<String> names, boolean exact, int amount) {
        return names.stream().allMatch(name -> {
            Rs2ItemModel item = findBankItem(name, exact, amount);
            return item != null;
        });
    }

    /**
     * Checks if the bank contains any items from a list of names with a minimum quantity.
     *
     * @param names  A list of item names to check for.
     * @param exact  If true, requires an exact name match.
     * @param amount The minimum quantity required for the items.
     * @return True if the bank contains at least one of the items with the specified quantity, false otherwise.
     */
    public static boolean hasItem(List<String> names, boolean exact, int amount) {
        return findBankItem(names, exact, amount) != null;
    }

    /**
     * Checks if the bank contains any item from the given array of IDs.
     *
     * @param ids The array of item IDs to check.
     * @return True if the bank contains at least one of the specified items, false otherwise.
     */
    public static boolean hasItem(int[] ids) {
        return Arrays.stream(ids)
                .anyMatch(id -> findBankItem(id) != null);
    }

    /**
     * Checks if the bank contains all items from the given array of IDs.
     *
     * @param ids The array of item IDs to check.
     * @return True if the bank contains all the specified items, false otherwise.
     */
    public static boolean hasAllItems(int[] ids) {
        return Arrays.stream(ids)
                .allMatch(id -> findBankItem(id) != null);
    }

    /**
     * Checks if the bank contains any item from the given array of IDs with the specified quantity.
     *
     * @param ids The array of item IDs to check.
     * @param amount The minimum quantity required for each item.
     * @return True if the bank contains at least one of the specified items with the required quantity, false otherwise.
     */
    public static boolean hasItem(int[] ids, int amount) {
        return Arrays.stream(ids)
                .anyMatch(id -> {
                    Rs2ItemModel item = findBankItem(id);
                    return item != null && item.getQuantity() >= amount;
                });
    }

    /**
     * Checks if the bank contains all items from the given array of IDs with the specified quantity.
     *
     * @param ids The array of item IDs to check.
     * @param amount The minimum quantity required for each item.
     * @return True if the bank contains all the specified items with the required quantity, false otherwise.
     */
    public static boolean hasAllItems(int[] ids, int amount) {
        return Arrays.stream(ids)
                .allMatch(id -> {
                    Rs2ItemModel item = findBankItem(id);
                    return item != null && item.getQuantity() >= amount;
                });
    }

    /**
     * check if the player has a bank item identified by exact name.
     *
     * @param name the item name
     *
     * @return boolean
     */
    public static boolean hasBankItem(String name) {
        return findBankItem(name, false, 1) != null;
    }

    /**
     * check if the player has a bank item identified by exact name.
     *
     * @param name the item name
     *
     * @return boolean
     */
    public static boolean hasBankItem(String name, int amount) {
        return hasBankItem(name, amount, false);
    }

    /**
     * check if the player has a bank item identified by exact name.
     *
     * @param name the item name
     *
     * @return boolean
     */
    public static boolean hasBankItem(String name, int amount, boolean exact) {
        return findBankItem(name, exact, amount) != null;
    }

    /**
     * check if the player has a bank item identified by exact name.
     *
     * @param name  the item name
     * @param exact exact search based on equalsIgnoreCase
     *
     * @return boolean
     */
    public static boolean hasBankItem(String name, boolean exact) {
        return findBankItem(name, exact) != null;
    }

    //hasBankItem overload to check with id and amount
    public static boolean hasBankItem(int id, int amount) {
        Rs2ItemModel rs2Item = findBankItem(id);
        if (rs2Item == null) return false;        
        return findBankItem(Objects.requireNonNull(rs2Item).getName(), true, amount) != null;
    }

    /**
     * Query count of item inside of bank
     */
    public static int count(int id) {
        Rs2ItemModel bankItem = findBankItem(id);
        if (bankItem == null) return 0;
        return bankItem.getQuantity();
    }

    /**
     * Query count of item inside of bank
     */
    public static int count(String name, boolean exact) {
        Rs2ItemModel bankItem = findBankItem(name, exact);
        if (bankItem == null) return 0;
        return bankItem.getQuantity();
    }

    /**
     * Query count of item inside of bank
     */
    public static int count(String name) {
        return count(name, false);
    }

    /**
     * Deposits all equipped items into the bank.
     * This method finds and clicks the "Deposit Equipment" button in the bank interface.
     */
    public static void depositEquipment() {
        Widget widget = Rs2Widget.findWidget(SpriteID.BANK_DEPOSIT_EQUIPMENT, null);
        if (widget == null) return;

        Microbot.getMouse().click(widget.getBounds());
    }

    /**
     * Deposits one item quickly into the bank by its ItemWidget.
     *
     * @param rs2Item The ItemWidget representing the item to deposit.
     */
    private static void depositOne(Rs2ItemModel rs2Item) {
        if (!isOpen()) return;
        if (rs2Item == null) return;
        if (!Rs2Inventory.hasItem(rs2Item.getId())) return;
        container = BANK_INVENTORY_ITEM_CONTAINER;

        if (Microbot.getVarbitValue(SELECTED_OPTION_VARBIT) == 0) {
            invokeMenu(2, rs2Item);
        } else {
            invokeMenu(3, rs2Item);
        }
    }

    /**
     * Deposits one item quickly by its ID.
     *
     * @param id The ID of the item to deposit.
     */
    public static void depositOne(int id) {
        Rs2ItemModel rs2Item = Rs2Inventory.get(id);
        if (rs2Item == null) return;
        depositOne(rs2Item);
    }

    /**
     * Deposits one item quickly by its name with a partial name match.
     *
     * @param name The name of the item to deposit.
     */
    public static void depositOne(String name, boolean exact) {
        Rs2ItemModel rs2Item = Rs2Inventory.get(name, exact);
        if (rs2Item == null) return;
        depositOne(rs2Item);
    }

    /**
     * Deposits one item quickly by its name with a partial name match.
     *
     * @param name The name of the item to deposit.
     */
    public static void depositOne(String name) {
        depositOne(name, false);
    }

    /**
     * Deposits a specified amount of an item into the inventory.
     * This method checks if the bank window is open, if the provided ItemWidget is valid and
     * if the player has the item in their inventory. If all conditions are met, it calls the
     * 'handleAmount' method to deposit the specified amount of the item into the inventory.
     *
     * @param rs2Item item to handle
     * @param amount  amount to deposit
     */
    private static void depositX(Rs2ItemModel rs2Item, int amount) {
        if (!isOpen()) return;
        if (rs2Item == null) return;
        if (!Rs2Inventory.hasItem(rs2Item.getId())) return;
        container = BANK_INVENTORY_ITEM_CONTAINER;

        handleAmount(rs2Item, amount);
    }

    /**
     * Handles the amount for an item widget.
     * <p>
     * This method checks if the current varbit value matches the specified amount.
     * If it does, it executes the menu swapper with the HANDLE_X_SET option.
     * If it doesn't match, it executes the menu swapper with the HANDLE_X_UNSET option,
     * enters the specified amount using the VirtualKeyboard, and presses Enter.
     *
     * @param rs2Item The item to handle.
     * @param amount  The desired amount to set.
     */
    private static boolean handleAmount(Rs2ItemModel rs2Item, int amount) {
        return handleAmount(rs2Item, amount, false);
    }

    /**
     * Handles the amount for an item widget.
     * <p>
     * This method checks if the current varbit value matches the specified amount.
     * If it does, it executes the menu swapper with the HANDLE_X_SET option.
     * If it doesn't match, it executes the menu swapper with the HANDLE_X_UNSET option,
     * enters the specified amount using the VirtualKeyboard, and presses Enter.
     *
     * @param rs2Item The item to handle.
     * @param amount  The desired amount to set.
     * @param safe    will wait for item to appear in inventory before continuing if set to true
     */
    private static boolean handleAmount(Rs2ItemModel rs2Item, int amount, boolean safe) {
        int selected = Microbot.getVarbitValue(SELECTED_OPTION_VARBIT);
        int configuredX = Microbot.getVarbitValue(X_AMOUNT_VARBIT);
        boolean hasX = configuredX > 0;

        boolean isInventory = (container == BANK_INVENTORY_ITEM_CONTAINER);

        int xSetOffset = -1;
        int xPromptOffset = -1;

        if (hasX) {
            switch (selected) {
                case 0:
                case 1:
                case 2:
                    xSetOffset = isInventory ? 6 : 4;
                    xPromptOffset = isInventory ? 7 : 5;
                    break;
                case 3:
                    xSetOffset = isInventory ? 2 : 1;
                    xPromptOffset = isInventory ? 7 : 5;
                    break;
                case 4:
                    xSetOffset = isInventory ? 6 : 5;
                    xPromptOffset = isInventory ? 7 : 6;
                    break;
                default:
                    throw new IllegalStateException("Unknown BANK_QUANTITY_TYPE: " + selected);
            }
        } else {
            switch (selected) {
                case 0:
                case 1:
                case 2:
                    xPromptOffset = isInventory ? 7 : 4;
                    break;
                default:
                    xPromptOffset = isInventory ? 7 : 5;
            }
        }

        if (hasX && configuredX == amount) {
            int before = Rs2Inventory.size();
            invokeMenu(xSetOffset, rs2Item);
            if (safe) return sleepUntilTrue(() -> Rs2Inventory.size() != before, 100, 2500);
            return true;
        }

        invokeMenu(xPromptOffset, rs2Item);
        boolean foundEnterAmount = sleepUntil(() -> {
            Widget widget = Rs2Widget.getWidget(162, 42);
            return widget != null && widget.getText().equalsIgnoreCase("Enter amount:");
        }, 5000);
        if (!foundEnterAmount) return false;

        Rs2Random.waitEx(1200, 100);
        Rs2Keyboard.typeString(String.valueOf(amount));
        Rs2Keyboard.enter();

        if (safe) return sleepUntilTrue(() -> isInventory != Rs2Inventory.hasItem(rs2Item.getId()), 100, 2500);

        return true;
    }

    /**
     * deposit x amount of items identified by its name
     * set exact to true if you want to identify by its exact name
     *
     * @param id param amount
     */
    public static void depositX(int id, int amount) {
        Rs2ItemModel rs2Item = Rs2Inventory.get(id);
        if (rs2Item == null) return;
        depositX(rs2Item, amount);
    }

    /**
     * deposit x amount of items identified by its name
     * set exact to true if you want to identify by its exact name
     *
     * @param name param amount
     *             param exact
     */
    private static void depositX(String name, int amount, boolean exact) {
        Rs2ItemModel rs2Item = Rs2Inventory.get(name, exact);
        if (rs2Item == null) return;
        depositX(rs2Item, amount);
    }

    /**
     * deposit x amount of items identified by its name
     *
     * @param name param amount
     */
    public static void depositX(String name, int amount) {
        Rs2ItemModel rs2Item = Rs2Inventory.get(name);
        if (rs2Item == null) return;
        depositX(rs2Item, amount);
    }

    /**
     * deposit all items identified by its ItemWidget
     *
     * @param rs2Item item to deposit
     *
     * @returns did deposit anything
     */
    private static boolean depositAll(Rs2ItemModel rs2Item) {
        if (!isOpen()) return false;
        if (rs2Item == null) return false;
        if (!Rs2Inventory.hasItem(rs2Item.getId())) return false;
        container = BANK_INVENTORY_ITEM_CONTAINER;

        if (Microbot.getVarbitValue(SELECTED_OPTION_VARBIT) == 4) {
            invokeMenu(2, rs2Item);
        } else {
            invokeMenu(8, rs2Item);
        }
        return true;
    }

    /**
     * deposit all items identified by its id
     *
     * @param id searches based on the id
     *
     * @return true if anything deposited
     */
    public static boolean depositAll(int id) {
        Rs2ItemModel rs2Item = Rs2Inventory.get(id);
        if (rs2Item == null) return false;
        return depositAll(rs2Item);
    }

    public static boolean depositAll(Predicate<Rs2ItemModel> predicate) {
        boolean result = false;
        List<Rs2ItemModel> items = Rs2Inventory.items().stream().filter(predicate).distinct().collect(Collectors.toList());
        for (Rs2ItemModel item : items) {
            if (item == null) continue;
            depositAll(item);
            sleep(Rs2Random.randomGaussian(400,200));
            result = true;
        }
        return result;
    }

    // boolean to determine if we still have items to deposit
    private static boolean isDepositing(Predicate<Rs2ItemModel> filter) {
        List<Rs2ItemModel> itemsToDeposit = Rs2Inventory.all(filter)
                .stream()
                .filter(Objects::nonNull)
                .filter(Predicates.distinctByProperty(Rs2ItemModel::getName))
                .collect(Collectors.toList());

        return !itemsToDeposit.isEmpty();
    }

    /**
     * deposit all items identified by its name
     * set exact to true if you want to be identified by its exact name
     *
     * @param name  name to search
     * @param exact does an exact search equalsIgnoreCase
     */
    public static void depositAll(String name, boolean exact) {
        Rs2ItemModel rs2Item = Rs2Inventory.get(name, exact);
        if (rs2Item == null) return;
        depositAll(rs2Item);
    }

    /**
     * deposit all items identified by its name
     *
     * @param name item name to search
     */
    public static void depositAll(String name) {
        depositAll(name, false);
    }

    /**
     * deposit all items
     */
    public static void depositAll() {
        Microbot.status = "Deposit all";
        if (Rs2Inventory.isEmpty()) return;
        if (!Rs2Bank.isOpen()) return;

        Widget widget = Rs2Widget.findWidget(SpriteID.BANK_DEPOSIT_INVENTORY, null);
        if (widget == null) return;

        Rs2Widget.clickWidget(widget);
        Rs2Inventory.waitForInventoryChanges(10000);
    }

    /**
     * Deposits all items in the player's inventory into the bank, except for the items with the specified IDs.
     * This method uses a lambda function to filter out the items with the specified IDs from the deposit operation.
     *
     * @param ids The IDs of the items to be excluded from the deposit.
     *
     * @return true if any items were deposited, false otherwise.
     */
    public static boolean depositAllExcept(Integer... ids) {
        return depositAll(x -> Arrays.stream(ids).noneMatch(id -> id == x.getId()));
    }

    /**
     * Deposits all items in the player's inventory into the bank, except for the items with the specified names.
     * This method uses a lambda function to filter out the items with the specified names from the deposit operation.
     *
     * @param names The names of the items to be excluded from the deposit.
     *
     * @return true if any items were deposited, false otherwise.
     */
    public static boolean depositAllExcept(String... names) {
        return depositAll(x -> Arrays.stream(names).noneMatch(name -> name.equalsIgnoreCase(x.getName())));
    }

    /**
     * Deposits all items in the player's inventory into the bank, except for the items with the specified names.
     * This method uses a lambda function to filter out the items with the specified names from the deposit operation.
     *
     * @param names The names of the items to be excluded from the deposit.
     *
     * @return true if any items were deposited, false otherwise.
     */
    public static boolean depositAllExcept(List<String> names) {
        return depositAll(x -> names.stream().noneMatch(name -> name.equalsIgnoreCase(x.getName())));
    }

    /**
     * Deposits all items in the player's inventory into the bank,
     * except for the items in the given map.
     * Each key is the item name, and the value indicates whether to fuzzy match it.
     *
     * @param itemsToExclude A map of item names to a boolean indicating fuzzy match.
     * @return true if any items were deposited, false otherwise.
     */
    public static boolean depositAllExcept(Map<String, Boolean> itemsToExclude) {
        return depositAll(item -> itemsToExclude.entrySet().stream().noneMatch(entry -> {
            String excludedItemName = entry.getKey();
            boolean isFuzzy = entry.getValue();
            return isFuzzy
                    ? item.getName().toLowerCase().contains(excludedItemName.toLowerCase())
                    : item.getName().equalsIgnoreCase(excludedItemName);
        }));
    }

    /**
     * Deposits all items in the player's inventory into the bank, except for the items with the specified names.
     * This method uses a lambda function to filter out the items with the specified names from the deposit operation.
     * It also allows for a delay between deposit operations.
     *
     * @param names The names of the items to be excluded from the deposit.
     *
     * @return true if any items were deposited, false otherwise.
     */
    public static boolean depositAllExcept(boolean exact, String... names) {
        if (!exact)
            return depositAll(x -> Arrays.stream(names).noneMatch(name -> x.getName().toLowerCase().contains(name.toLowerCase())));
        else
            return depositAll(x -> Arrays.stream(names).noneMatch(name -> name.equalsIgnoreCase(x.getName())));
    }

    /**
     * withdraw one item identified by its ItemWidget.
     *
     * @param rs2Item item to withdraw
     */
    private static void withdrawOne(Rs2ItemModel rs2Item) {
        if (!isOpen()) return;
        if (rs2Item == null) return;
        if (Rs2Inventory.isFull()) return;
        container = BANK_ITEM_CONTAINER;

        if (Microbot.getVarbitValue(SELECTED_OPTION_VARBIT) == 0) {
            invokeMenu(1, rs2Item);
        } else {
            invokeMenu(2, rs2Item);
        }
    }

    /**
     * withdraw one item identified by its id.
     *
     * @param id the item id
     */
    public static void withdrawOne(int id) {
        withdrawOne(findBankItem(id));
    }

    public static void withdrawItem(String name) {
        withdrawOne(name);
    }

    public static void withdrawItem(int id) {
        withdrawOne(id);
    }

    public static void withdrawItem(boolean checkInv, int id) {
        if (checkInv && Rs2Inventory.hasItem(id)) return;
        withdrawOne(id);
    }

    public static void withdrawItem(boolean checkInv, String name) {
        if (checkInv && Rs2Inventory.hasItem(name)) return;
        withdrawOne(name);
    }

    /**
     * withdraw one item identified by its name.
     * set exact to true if you want to identify by the exact name.
     *
     * @param name  the item name
     * @param exact boolean
     */
    public static void withdrawOne(String name, boolean exact) {
        withdrawOne(findBankItem(name, exact));
    }

    /**
     * withdraw one item identified by its name
     *
     * @param name the item name
     */
    public static void withdrawOne(String name) {
        withdrawOne(name, false);
    }

    public static void withdrawOne(String name, int sleepTime) {
        withdrawOne(name, false);
        sleep(sleepTime);
    }

    /**
     * withdraw one item identified by its id.
     *
     * @param id the item id
     */
    public static void withdrawAllButOne(int id) {
        withdrawAllButOne(findBankItem(id));
    }

    /**
     * withdraw one item identified by its name
     *
     * @param name the item name
     */
    public static void withdrawAllButOne(String name) {
        withdrawAllButOne(name, false);
    }


    /**
     * withdraw one item identified by its name.
     * set exact to true if you want to identify by the exact name.
     *
     * @param name  the item name
     * @param exact boolean
     */
    public static void withdrawAllButOne(String name, boolean exact) {
        withdrawAllButOne(findBankItem(name, exact));
    }

    /**
     * withdraw all but one of an item identified by its ItemWidget.
     *
     * @param rs2Item item to withdraw
     */
    private static void withdrawAllButOne(Rs2ItemModel rs2Item) {
        if (!isOpen()) return;
        if (rs2Item == null) return;
        if (Rs2Inventory.isFull()) return;
        container = BANK_ITEM_CONTAINER;

        invokeMenu(7, rs2Item);
    }

    /**
     * withdraw x amount of items identified by its ItemWidget.
     *
     * @param rs2Item Item to handle
     * @param amount  int
     */
    private static boolean withdrawXItem(Rs2ItemModel rs2Item, int amount) {
        if (!isOpen()) return false;
        if (rs2Item == null) return false;
        if (Rs2Inventory.isFull() && !Rs2Inventory.hasItem(rs2Item.getId()) && !rs2Item.isStackable()) return false;
        container = BANK_ITEM_CONTAINER;

        return handleAmount(rs2Item, amount);
    }

    /**
     * Withdraws the deficit of an item from the bank to meet the required amount.
     *
     * @param id             The ID of the item to withdraw.
     * @param requiredAmount The required total amount of the item.
     * @return True if any items were withdrawn, false otherwise.
     */
    public static boolean withdrawDeficit(int id, int requiredAmount) {
        int currentAmount = Rs2Inventory.itemQuantity(id);
        int deficit = requiredAmount - currentAmount;

        if (deficit <= 0) return true;
        if (!hasBankItem(id, deficit)) return false;

        return withdrawX(id, deficit);
    }

    /**
     * Withdraws the deficit of an item from the bank to meet the required amount.
     *
     * @param name           The name of the item to withdraw.
     * @param requiredAmount The required total amount of the item.
     * @return True if any items were withdrawn, false otherwise.
     */
    public static boolean withdrawDeficit(String name, int requiredAmount) {
        int currentAmount = Rs2Inventory.itemQuantity(name);
        int deficit = requiredAmount - currentAmount;

        if (deficit <= 0) return true;
        if (!hasBankItem(name, deficit)) return false;

        return withdrawX(name, deficit);
    }

    /**
     * Checks inventory before withdrawing item
     *
     * @param checkInv check inventory before withdrawing item
     * @param id       item id
     * @param amount   amount to withdraw
     */
    public static void withdrawX(boolean checkInv, int id, int amount) {
        if (checkInv && !Rs2Bank.hasItem(id)) return;
        withdrawX(id, amount);
    }

    /**
     * Checks inventory before withdrawing item
     *
     * @param checkInv check inventory before withdrawing item
     * @param name     item name
     * @param amount   amount to withdraw
     */
    public static void withdrawX(boolean checkInv, String name, int amount) {
        withdrawX(checkInv, name, amount, false);
    }

    /**
     * Checks inventory before withdrawing item
     *
     * @param checkInv check inventory before withdrawing item
     * @param name     item name
     * @param amount   amount to withdraw
     * @param exact    exact search based on equalsIgnoreCase
     */
    public static boolean withdrawX(boolean checkInv, String name, int amount, boolean exact) {
        if (checkInv && Rs2Inventory.hasItem(name)) return false;
        return withdrawX(name, amount, exact);
    }

    /**
     * withdraw x amount of items identified by its id.
     *
     * @param id     item id to search
     * @param amount amount to withdraw
     */
    public static boolean withdrawX(int id, int amount) {
        return withdrawXItem(findBankItem(id), amount);
    }

    /**
     * withdraw x amount of items identified by its name.
     * set exact to true if you want to identify an item by its exact name.
     *
     * @param name   item name to search
     * @param amount amount to withdraw
     * @param exact  exact search based on equalsIgnoreCase
     */
    public static boolean withdrawX(String name, int amount, boolean exact) {
        return withdrawXItem(findBankItem(name, exact,amount), amount);
    }

    /**
     * withdraw x amount of items identified by its name
     *
     * @param name   item name to search
     * @param amount amount to withdraw
     */
    public static boolean withdrawX(String name, int amount) {
        return withdrawXItem(findBankItem(name, false,amount), amount);
    }

    /**
     * withdraw all items identified by its ItemWidget.
     *
     * @param rs2Item Item to withdraw
     *
     * @return
     */
    private static boolean withdrawAll(Rs2ItemModel rs2Item) {
        if (!isOpen()) return false;
        if (rs2Item == null) return false;
        if (Rs2Inventory.isFull()) return false;
        container = BANK_ITEM_CONTAINER;

        if (Microbot.getVarbitValue(SELECTED_OPTION_VARBIT) == 4) {
            invokeMenu(1, rs2Item);
        } else {
            invokeMenu(6, rs2Item);
        }
        return true;
    }

    public static void withdrawAll(boolean checkInv, String name) {
        withdrawAll(checkInv, name, false);
    }

    /**
     * withdraw all items identified by its name.
     *
     * @param checkInv check if item is already in inventory
     * @param name     item name to search
     * @param exact    name
     */
    public static void withdrawAll(boolean checkInv, String name, boolean exact) {
        if (checkInv && !Rs2Bank.hasItem(name, exact)) return;
        Rs2ItemModel item = findBankItem(name, exact);
        withdrawAll(item);
    }

    /**
     * @param name
     */
    public static void withdrawAll(String name) {
        withdrawAll(false, name, false);
    }

    /**
     * withdraw all items identified by its id.
     *
     * @param id item id to search
     *
     * @return
     */
    public static boolean withdrawAll(int id) {
        return withdrawAll(findBankItem(id));
    }

    /**
     * withdraw all items identified by its name
     * set the boolean exact to true if you want to identify the item by the exact name
     *
     * @param name  item name to search
     * @param exact exact search based on equalsIgnoreCase
     */
    public static void withdrawAll(String name, boolean exact) {
        withdrawAll(findBankItem(name, exact));
    }

    /**
     * wear an item identified by its ItemWidget.
     *
     * @param rs2Item item to wear
     */
    private static void wearItem(Rs2ItemModel rs2Item) {
        if (!isOpen()) return;
        if (rs2Item == null) return;
        container = BANK_INVENTORY_ITEM_CONTAINER;

        invokeMenu(9, rs2Item);
    }

    /**
     * wear an item identified by the name contains
     *
     * @param name item name to search based on contains(string)
     */
    public static void wearItem(String name) {
        wearItem(Rs2Inventory.get(name, false));
    }

    /**
     * wear an item identified by its exact name.
     *
     * @param name  item name to search
     * @param exact exact search based on equalsIgnoreCase
     */
    public static void wearItem(String name, boolean exact) {
        wearItem(Rs2Inventory.get(name, exact));
    }

    /**
     * withdraw all and equip item identified by its id.
     *
     * @param id item id
     */
    public static void withdrawXAndEquip(int id, int amount) {
        if (Rs2Equipment.isWearing(id)) return;
        withdrawX(id, amount);
        sleepUntil(() -> Rs2Inventory.hasItem(id));
        wearItem(id);
    }

    /**
     * withdraw all and equip item identified by its id.
     *
     * @param name item name
     */
    public static void withdrawAllAndEquip(String name) {
        if (Rs2Equipment.isWearing(name)) return;
        withdrawAll(name);
        sleepUntil(() -> Rs2Inventory.hasItem(name));
        wearItem(name);
    }

    /**
     * withdraw all and equip item identified by its id.
     *
     * @param id item id
     */
    public static void withdrawAllAndEquip(int id) {
        if (Rs2Equipment.hasEquipped(id)) return;
        withdrawAll(id);
        sleepUntil(() -> Rs2Inventory.hasItem(id));
        wearItem(id);
    }

    /**
     * withdraw and equip item identified by its id.
     *
     * @param name item name
     */
    public static void withdrawAndEquip(String name) {
        if (Rs2Equipment.isWearing(name)) return;
        withdrawOne(name);
        sleepUntil(() -> Rs2Inventory.hasItem(name), 1800);
        wearItem(name);
    }

    /**
     * withdraw and equip item identified by its id.
     *
     * @param id item id
     */
    public static void withdrawAndEquip(int id) {
        if (Rs2Equipment.hasEquipped(id)) return;
        withdrawOne(id);
        sleepUntil(() -> Rs2Inventory.hasItem(id));
        wearItem(id);
    }

    /**
     * withdraw items identified by one or more ids
     *
     * @param ids item ids
     */
    public static void withdrawItems(int... ids) {
        for (int id : ids) {
            withdrawOne(id);
        }
    }

    /**
     * Deposit items identified by one or more ids
     *
     * @param ids item ids
     */
    public static void depositItems(int... ids) {
        for (int id : ids) {
            depositOne(id);
        }
    }

    /**
     * Find closest available bank
     * finds closest npc then bank booth then chest
     * @return True if bank was successfully opened, otherwise false.
     */
    public static boolean openBank() {
        Microbot.status = "Opening bank";

        try {
            if (Microbot.getClient().isWidgetSelected()) {
                Microbot.getMouse().click();
            }

            if (isOpen()) return true;

            Player player = Microbot.getClient().getLocalPlayer();
            if (player == null) return false;
            WorldPoint anchor = player.getWorldLocation();

            List<TileObject> candidates = Stream.of(
                            Rs2GameObject.findBank(),
                            Rs2GameObject.findGrandExchangeBooth()
                    )
                    .filter(Objects::nonNull)
                    .collect(Collectors.toList());

            Optional<TileObject> nearestObj = Rs2GameObject.pickClosest(
                    candidates,
                    TileObject::getWorldLocation,
                    anchor
            );

            boolean action = false;
            if (nearestObj.isPresent()) {
                action = Rs2GameObject.interact(nearestObj.get(), "Bank");
            } else {
                Rs2NpcModel banker = Rs2Npc.getBankerNPC();
                if (banker != null) {
                    action = Rs2Npc.interact(banker, "Bank");
                }
            }

            if (action) {
                sleepUntil(Rs2Bank::isOpen, 5000);
            }
            return action;
        } catch (Exception ex) {
            Microbot.logStackTrace("Rs2Bank", ex);
            return false;
        }
    }

    /**
     * Opens the Bank Collection Box in the game if it is not already open.
     * The method determines the closest and most appropriate object or NPC to interact with
     * in order to access the Bank Collection Box. It handles various scenarios such as
     * interacting with a bank, chest, Grand Exchange booth, or NPC banker.
     */
    public static void openCollectionBox() {
        Microbot.status = "Opening collection box";

        try {
            if (Microbot.getClient().isWidgetSelected()) {
                Microbot.getMouse().click();
            }

            if (collectionBoxIsOpen()) return;

            Player player = Microbot.getClient().getLocalPlayer();
            if (player == null) return;
            WorldPoint anchor = player.getWorldLocation();

            List<TileObject> candidates = Stream.of(
                            Rs2GameObject.findBank(),
                            Rs2GameObject.findGrandExchangeBooth()
                    )
                    .filter(Objects::nonNull)
                    .collect(Collectors.toList());

            Optional<TileObject> nearestObj = Rs2GameObject.pickClosest(
                    candidates,
                    TileObject::getWorldLocation,
                    anchor
            );

            boolean action = false;
            if (nearestObj.isPresent()) {
                action = Rs2GameObject.interact(nearestObj.get(), "Collect");
            } else {
                Rs2NpcModel banker = Rs2Npc.getBankerNPC();
                if (banker != null) {
                    action = Rs2Npc.interact(banker, "Collect");
                }
            }

            if (action) {
                sleepUntil(Rs2Bank::collectionBoxIsOpen, 5000);
            }
        } catch (Exception ex) {
            Microbot.logStackTrace("Rs2Bank", ex);
        }
    }
    /**
     * Collects items from the collection box and deposits them into the bank.
     *
     * @return true if the operation is successfully initiated and completes processing.
     */

    public static boolean bankAllCollectionBoxItems() {
        openCollectionBox();
        sleepUntil(Rs2Bank::collectionBoxIsOpen, 5000);
        Rs2Widget.clickWidget(26345476);
        return true;
    }
    /**
     * Collects items into the inventory by interacting with the collection box
     * and selecting the inventory option.
     *
     * @return true if the operation to collect items into the inventory is successfully initiated
     */
    public static boolean inventoryAllCollectionBoxItems() {
        openCollectionBox();
        sleepUntil(Rs2Bank::collectionBoxIsOpen, 5000);
        Rs2Widget.clickWidget(26345475);
        return true;
    }

    /**
     * Closes the collection box interface.
     */
    public static void closeCollectionBox() {
        Widget[] closeWidget = Rs2Widget.getWidget(402,2).getDynamicChildren();
        Rs2Widget.clickWidget(closeWidget[3]);
        sleepUntil(() -> !collectionBoxIsOpen(), 5000);
    }

    /**
     * Determines if the collection box is visible in the user interface based on widget text.
     *
     * @return true if the collection box widget with the specified text is visible; false otherwise.
     */
    public static boolean isCollectionBoxVisible() {
        return Rs2Widget.hasWidgetText("Collection box", 402, 2, false);
    }

    /**
     * Checks if the collection box is currently open and visible.
     *
     * @return true if the collection box is visible, false otherwise.
     */
    public static boolean collectionBoxIsOpen() {
        return isCollectionBoxVisible();
    }


    public static boolean openBank(Rs2NpcModel npc) {
        Microbot.status = "Opening bank";
        try {
            if (isOpen()) return true;
            if (Rs2Inventory.isItemSelected()) Microbot.getMouse().click();

            if (npc == null) return false;

            boolean interactResult = Rs2Npc.interact(npc, "bank");

            if (!interactResult) {
                return false;
            }

            sleepUntil(Rs2Bank::isOpen);
            sleep(Rs2Random.randomGaussian(800,200));
            return true;
        } catch (Exception ex) {
            Microbot.logStackTrace("Rs2Bank", ex);
        }
        return false;
    }

    public static boolean openBank(NPC npc) {
        return openBank(new Rs2NpcModel(npc));
    }

    /**
     * open bank identified by tile object.
     *
     * @param object TileObject
     *
     * @return true if bank is open
     */
    public static boolean openBank(TileObject object) {
        Microbot.status = "Opening bank";
        try {
            if (isOpen()) return true;
            if (Rs2Inventory.isItemSelected()) Microbot.getMouse().click();

            if (object == null) return false;

            boolean interactResult = Rs2GameObject.interact(object, "bank");

            if (!interactResult) {
                return false;
            }

            sleepUntil(Rs2Bank::isOpen);
            sleep(Rs2Random.randomGaussian(800,200));
            return true;
        } catch (Exception ex) {
            Microbot.logStackTrace("Rs2Bank", ex);
        }
        return false;
    }

    /**
     * Sets the values of the inventoryWidget
     *
     * @param id item id
     */
    private static void handleWearItem(int id) {
        Rs2ItemModel rs2Item = Rs2Inventory.get(id);
        if (rs2Item == null) return;
        container = BANK_INVENTORY_ITEM_CONTAINER;

        invokeMenu(9, rs2Item);
    }

    /**
     * Tries to wear an item identified by its id.
     *
     * @param id item id
     */
    public static void wearItem(int id) {
        handleWearItem(id);
    }

    /**
     * find an item in the bank identified by its id.
     *
     * @param id item id to find
     *
     * @return bankItem
     */
    @SuppressWarnings("UnnecessaryLocalVariable")
    private static Rs2ItemModel findBankItem(int id) {
        List<Rs2ItemModel> bankItems = rs2BankData.getBankItems();
        if (bankItems == null) return null;
        if (bankItems.stream().findAny().isEmpty()) return null;

        Rs2ItemModel bankItem = bankItems.stream().filter(x -> x.getId() == id).findFirst().orElse(null);

        return bankItem;
    }

    /**
     * Finds an item in the bank based on its name.
     *
     * @param name  The name of the item.
     * @param exact If true, requires an exact name match.
     *
     * @return The item widget, or null if the item isn't found.
     */
    @SuppressWarnings("UnnecessaryLocalVariable")
    private static Rs2ItemModel findBankItem(String name, boolean exact) {
        return findBankItem(name, exact, 1);
    }

    /**
     * Finds an item in the bank based on its name.
     *
     * @param name   The name of the item.
     * @param exact  If true, requires an exact name match.
     * @param amount the amount needed to find in the bank
     *
     * @return The item widget, or null if the item isn't found.
     */
    @SuppressWarnings("UnnecessaryLocalVariable")
    private static Rs2ItemModel findBankItem(String name, boolean exact, int amount) {
    List<Rs2ItemModel> bankItems = rs2BankData.getBankItems();
    if (bankItems == null || bankItems.isEmpty()) {
        return null;
    }
    final String lowerCaseName = name.toLowerCase();
    return bankItems.stream()
            .filter(x -> exact ? x.getName().equalsIgnoreCase(lowerCaseName) : x.getName().toLowerCase().contains(lowerCaseName))
            .filter(x -> x.getQuantity() >= amount)
            .findAny()
            .orElse(null);
}

    /**
     * Finds an item in the bank based on a list of names.
     *
     * @param names  A list of potential item names.
     * @param exact  If true, requires an exact name match.
     * @param amount The minimum amount needed to find in the bank.
     * @return The first matching item widget, or null if no matching item is found.
     */
    private static Rs2ItemModel findBankItem(List<String> names, boolean exact, int amount) {
        List<Rs2ItemModel> bankItems = rs2BankData.getBankItems();
        if (bankItems == null || bankItems.isEmpty()) return null;

        return bankItems.stream()
                .filter(item -> names.stream().anyMatch(name -> exact
                        ? item.getName().equalsIgnoreCase(name)
                        : item.getName().toLowerCase().contains(name.toLowerCase())))
                .filter(item -> item.getQuantity() >= amount)
                .findFirst()
                .orElse(null);
    }

    /**
     * Returns the nearest accessible bank to the local player’s current location.
     *
     * @return the nearest {@link BankLocation}, or {@code null} if none was reachable
     */
    public static BankLocation getNearestBank() {
        return getNearestBank(Microbot.getClient().getLocalPlayer().getWorldLocation());
    }

    /**
     * Returns the nearest accessible bank to the specified world point,
     * using a default search radius of 15 tiles.
     *
     * @param worldPoint the starting location from which to search for banks
     * @return the nearest {@link BankLocation}, or {@code null} if none was reachable
     */
    public static BankLocation getNearestBank(WorldPoint worldPoint) {
        return getNearestBank(worldPoint, 20);
    }

    /**
     * Finds the nearest accessible bank location from the given world point.
     * <p>
     * First, searches for bank booth {@link TileObject}s within
     * {@code maxObjectSearchRadius} tiles of the player and picks the closest
     * one whose underlying {@link BankLocation#hasRequirements()} passes. If no booth
     * is found or none are within range, falls back to running a full pathfinding
     * search (including configured transports) to all accessible bank coordinates,
     * then returns the bank at the end of the shortest path.
     * </p>
     *
     * @param worldPoint            the starting location for pathfinding
     * @param maxObjectSearchRadius the maximum radius (in tiles) to scan for bank booth objects
     * @return the nearest {@link BankLocation}, or {@code null} if no accessible bank could be reached
     */
    public static BankLocation getNearestBank(WorldPoint worldPoint, int maxObjectSearchRadius) {
        AbstractMap.SimpleEntry<List<WorldPoint>, BankLocation> result = getPathAndBankToNearestBank(worldPoint, maxObjectSearchRadius);
        return result != null ? result.getValue() : null;
    }

    /**
     * Private helper method that finds both the path and bank location to the nearest accessible bank.
     *
     * @param worldPoint            the starting location for pathfinding
     * @param maxObjectSearchRadius the maximum radius (in tiles) to scan for bank booth objects
     * @return A SimpleEntry containing the path (key) and bank location (value), or null if no accessible bank could be reached
     */
    private static AbstractMap.SimpleEntry<List<WorldPoint>, BankLocation> getPathAndBankToNearestBank(WorldPoint worldPoint, int maxObjectSearchRadius) {
        Microbot.log("Finding nearest bank...");
                     
        Set<BankLocation> allBanks = Arrays.stream(BankLocation.values())
                .collect(Collectors.toSet());                             
        if (Objects.equals(Microbot.getClient().getLocalPlayer().getWorldLocation(), worldPoint)) {
            List<TileObject> bankObjs = Stream.concat(
                            Stream.of(Rs2GameObject.findBank(maxObjectSearchRadius)),
                            Stream.of(Rs2GameObject.findGrandExchangeBooth(maxObjectSearchRadius))
                    )
                    .filter(Objects::nonNull)
                    .collect(Collectors.toList());

            Optional<BankLocation> byObject = bankObjs.stream()
                    .map(obj -> {
                        BankLocation closestBank = allBanks.stream()
                                .min(Comparator.comparingInt(b -> Rs2WorldPoint.quickDistance(obj.getWorldLocation(), b.getWorldPoint())))
                                .orElse(null);

                        int dist = obj.getWorldLocation().distanceTo(closestBank.getWorldPoint());

                        return new AbstractMap.SimpleEntry<>(closestBank, dist);
                    })
                    .filter(e -> e.getKey() != null && e.getValue() <= maxObjectSearchRadius)
                    .min(Comparator.comparingInt(Map.Entry::getValue))
                    .map(Map.Entry::getKey);                        
            if (byObject.isPresent() && byObject.get().hasRequirements()) {                
                Microbot.log("Found nearest bank (object): " + byObject.get());
                BankLocation returnBankLocation = byObject.get();
                List<WorldPoint> path = new ArrayList<>(Collections.singletonList(byObject.get().getWorldPoint()));
                return new AbstractMap.SimpleEntry<>(path, returnBankLocation);
            }
        }

        // Measure accessible banks filtering performance, expensive operation takes up to 2500 ms
        long accessibleBanksStart = System.nanoTime();
        Set<BankLocation> accessibleBanks = allBanks.stream()
                .filter(BankLocation::hasRequirements)
                .collect(Collectors.toSet());
        long accessibleBanksTime = System.nanoTime() - accessibleBanksStart;
        log.info("Accessible banks filtering performance: {}ms, Found {} accessible banks out of {} total", 
                 accessibleBanksTime / 1_000_000.0, accessibleBanks.size(), BankLocation.values().length);

        if (accessibleBanks.isEmpty()) {
            Microbot.log("No accessible banks found");
            return null;
        }
        Set<WorldPoint> targets = accessibleBanks.stream()
                .map(BankLocation::getWorldPoint)
                .collect(Collectors.toSet());

        if (ShortestPathPlugin.getPathfinderConfig().getTransports().isEmpty()) {
            ShortestPathPlugin.getPathfinderConfig().refresh();
        }
        
        List<WorldPoint> targetsList = targets.stream()
                .collect(Collectors.toList());
        
        long originalStart = System.nanoTime();
        Pathfinder pf = new Pathfinder(ShortestPathPlugin.getPathfinderConfig(), worldPoint, targets);
        pf.run();        
        List<WorldPoint> path = pf.getPath();
        long originalTime = System.nanoTime() - originalStart;                        
        
        if (path.isEmpty()) {
            Microbot.log("Unable to find path to nearest bank");
            return null;
        }
        // Create a WorldArea around the final tile to be more generous
        WorldPoint nearestTile = path.get(path.size() - 1);
		WorldArea nearestTileArea = new WorldArea(nearestTile, 2, 2);
        Optional<BankLocation> byPath = accessibleBanks.stream()
                .filter(b -> {
					WorldArea accessibleBankArea = new WorldArea(b.getWorldPoint(), 2, 2);
					return accessibleBankArea.intersectsWith2D(nearestTileArea);
				})
                .findFirst();      
        BankLocation returnBankLocation = null;
        if (byPath.isPresent()) {
            Microbot.log("Found nearest bank (shortest path): " + byPath.get());
            returnBankLocation = byPath.get();
        } else {
            Microbot.log("Nearest bank point " + nearestTile + " did not match any BankLocation");
        }
        return new AbstractMap.SimpleEntry<>(path, returnBankLocation);
    }

    /**
     * Finds the path to the nearest accessible bank location from the given world point.
     * Uses a default search radius of 50 tiles for bank object scanning.
     *
     * @param worldPoint the starting location for pathfinding
     * @return the complete path to the nearest bank as List<WorldPoint>, or empty list if no accessible bank could be reached
     */
    public static List<WorldPoint> getPathToNearestBank(WorldPoint worldPoint) {
        return getPathToNearestBank(worldPoint, 50);
    }

    /**
     * Finds the path to the nearest accessible bank location from the player's current location.
     * Uses a default search radius of 50 tiles for bank object scanning.
     *
     * @return the complete path to the nearest bank as List<WorldPoint>, or empty list if no accessible bank could be reached
     */
    public static List<WorldPoint> getPathToNearestBank() {
        return getPathToNearestBank(Rs2Player.getWorldLocation(), 50);
    }

    /**
     * Finds the path to the nearest accessible bank location from the given world point.
     * <p>
     * Uses the same logic as getNearestBank but returns the complete path instead of the BankLocation.
     * First, searches for bank booth {@link TileObject}s within
     * {@code maxObjectSearchRadius} tiles of the player and picks the closest
     * one whose underlying {@link BankLocation#hasRequirements()} passes. If no booth
     * is found or none are within range, falls back to running a full pathfinding
     * search (including configured transports) to all accessible bank coordinates,
     * then returns the complete path to the nearest bank.
     * </p>
     *
     * @param worldPoint            the starting location for pathfinding
     * @param maxObjectSearchRadius the maximum radius (in tiles) to scan for bank booth objects
     * @return the complete path to the nearest bank as List<WorldPoint>, or empty list if no accessible bank could be reached
     */
    public static List<WorldPoint> getPathToNearestBank(WorldPoint worldPoint, int maxObjectSearchRadius) {
        AbstractMap.SimpleEntry<List<WorldPoint>, BankLocation> result = getPathAndBankToNearestBank(worldPoint, maxObjectSearchRadius);
        return result != null ? result.getKey() : new ArrayList<>();
    }

    /**
     * Walks to the closest bank using the nearest bank location.
     * Toggles run energy if the player is not already running.
     *
     * @return true if the player's location is within 4 tiles of the bank location.
     */
    public static boolean walkToBank() {
        return walkToBank(getNearestBank());
    }

    /**
     * Walks to a specified bank location.
     * Toggles run energy if the player is not already running.
     *
     * @param bankLocation the target bank location to walk to.
     * @return true if the player's location is within 4 tiles of the specified bank location.
     */
    public static boolean walkToBank(BankLocation bankLocation) {
        return walkToBank(bankLocation, true);
    }

    /**
     * Walks to a specified bank location with an option to toggle run energy.
     * If the bank is already open, the method exits immediately.
     *
     * @param bankLocation the target bank location to walk to.
     * @param toggleRun    whether to toggle run energy during the walk.
     * @return true if the player's location is within 4 tiles of the specified bank location.
     */
    public static boolean walkToBank(BankLocation bankLocation, boolean toggleRun) {
        if (Rs2Bank.isOpen()) return true;
        Rs2Player.toggleRunEnergy(toggleRun);
        Microbot.status = "Walking to nearest bank " + bankLocation.toString();
        Rs2Walker.walkTo(bankLocation.getWorldPoint(), 4);
        return bankLocation.getWorldPoint().distanceTo2D(Microbot.getClient().getLocalPlayer().getWorldLocation()) <= 4;
    }

    /**
     * Distance from the nearest bank location
     *
     * @param distance
     * @return true if player location is less than distance away from the bank location
     */
    public static boolean isNearBank(int distance) {
        return isNearBank(getNearestBank(), distance);
    }

    /**
     * Distance from bank location
     *
     * @param bankLocation
     * @param distance
     * @return true if player location is less than distance away from the bank location
     */
    public static boolean isNearBank(BankLocation bankLocation, int distance) {
        int distanceToBank = Rs2Walker.getDistanceBetween(Microbot.getClient().getLocalPlayer().getWorldLocation(), bankLocation.getWorldPoint());
        return distanceToBank <= distance;
    }

    /**
     * Walks to the closest bank and attempts to use the bank interface.
     * Toggles run energy if the player is not already running.
     *
     * @return true if the bank interface is successfully opened.
     */
    public static boolean walkToBankAndUseBank() {
        return walkToBankAndUseBank(getNearestBank());
    }

    /**
     * Walks to a specified bank location and attempts to use the bank interface.
     * Toggles run energy if the player is not already running.
     *
     * @param bankLocation the target bank location to walk to and use.
     * @return true if the bank interface is successfully opened.
     */
    public static boolean walkToBankAndUseBank(BankLocation bankLocation) {
        return walkToBankAndUseBank(bankLocation, true);
    }

    /**
     * Walks to a specified bank location with an option to toggle run energy and attempts to use the bank interface.
     * If the bank is already open, the method exits immediately.
     *
     * @param bankLocation the target bank location to walk to and use.
     * @param toggleRun    whether to toggle run energy during the walk.
     * @return true if the bank interface is successfully opened.
     */
    public static boolean walkToBankAndUseBank(BankLocation bankLocation, boolean toggleRun) {
        if (Rs2Bank.isOpen()) return true;
        Rs2Player.toggleRunEnergy(toggleRun);
        Microbot.status = "Walking to nearest bank " + bankLocation.toString();
        boolean result = Rs2Walker.getDistanceBetween(Microbot.getClient().getLocalPlayer().getWorldLocation(), bankLocation.getWorldPoint()) <= 8;
        if (result) {
            return Rs2Bank.useBank();
        } else {
            Rs2Walker.walkTo(bankLocation.getWorldPoint());
        }
        return false;
    }

    /**
     * Use bank or chest
     *
     * @return true if bank is opened
     */
    public static boolean useBank() {
        return openBank();
    }

    /**
     * Updates the bank items in memory based on the provided event.
     *
     * @param e The event containing the latest bank items.
     */
    public static void updateLocalBank(ItemContainerChanged e) {
        List<Rs2ItemModel> list = updateItemContainer(InventoryID.BANK.getId(), e);
        if (list != null) {
            // Update the centralized bank data
            rs2BankData.set(list);
        }
    }

     
    /**
     * Updates the cached bank data with the latest bank items and saves to config.
     * 
     * @param items The current bank items
     */
    private static void updateBankCache(List<Rs2ItemModel> items) {
        if (items != null) {
            rs2BankData.set(items);
            saveBankToConfig();
        }
    }

    /**
     * Loads the initial bank state from config. Should be called when a player logs in.
     * Similar to QuestBankManager.loadInitialStateFromConfig().
     */
    public static void loadInitialBankStateFromConfig() {
        if (!loggedInStateKnown) {
            Player localPlayer = Microbot.getClient().getLocalPlayer();
            if (localPlayer != null && localPlayer.getName() != null) {
                loggedInStateKnown = true;
                loadState();
            }
        }
    }

    /**
     * Sets the initial state as unknown. Called when logging out or changing profiles.
     */
    public static void setUnknownInitialBankState() {
        loggedInStateKnown = false;
    }

    /**
     * Loads bank state from config, handling profile changes.
     * Similar to QuestBank.loadState().
     */
    public static void loadState() {
        // Only re-load from config if loading from a new profile
        if (!RuneScapeProfileType.getCurrent(Microbot.getClient()).equals(worldType)) {
            // If we've hopped between profiles, save current state first
            if (rsProfileKey != null) {
                saveBankToConfig();
            }
            loadBankFromConfig();
        }
    }

    /**
     * Loads bank data from RuneLite config system.
     * Similar to QuestBank.loadBankFromConfig().
     */
    private static void loadBankFromConfig() {
        rsProfileKey = Microbot.getConfigManager().getRSProfileKey();
        worldType = RuneScapeProfileType.getCurrent(Microbot.getClient());

        String json = Microbot.getConfigManager().getRSProfileConfiguration(CONFIG_GROUP, BANK_KEY);
        try {
            if (json != null && !json.isEmpty()) {
                int[] data = gson.fromJson(json, int[].class);
                rs2BankData.setIdQuantityAndSlot(data);
                
                // Load cached items if no live bank data
                if (rs2BankData.getBankItems().isEmpty()) {
                    // Cache is already loaded via setIdQuantityAndSlot
                    log.info("Loaded {} cached bank items from config", rs2BankData.size());
                }
            } else {
                rs2BankData.setEmpty();
                log.debug("No cached bank data found in config");
            }
        } catch (JsonSyntaxException err) {
            log.warn("Failed to parse cached bank data from config, resetting cache", err);
            rs2BankData.setEmpty();
            saveBankToConfig();
        }
    }

    /**
     * Saves the current bank state to RuneLite config system.
     * Similar to QuestBank.saveBankToConfig().
     */
    public static void saveBankToConfig() {
        if (rsProfileKey == null || Microbot.getConfigManager() == null) {
            return;
        }

        try {
            String json = gson.toJson(rs2BankData.getIdQuantityAndSlot());
            Microbot.getConfigManager().setConfiguration(CONFIG_GROUP, rsProfileKey, BANK_KEY, json);
            log.debug("Saved {} bank items to config cache", rs2BankData.size());
        } catch (Exception e) {
            log.error("Failed to save bank data to config", e);
        }
    }

    /**
     * Clears the bank cache state. Called when logging out.
     */
    public static void emptyBankState() {
        rsProfileKey = null;
        worldType = null;
        rs2BankData.setEmpty();
        loggedInStateKnown = false;
        log.debug("Emptied bank state and cache");
    }
   

    /**
     * Checks if we have cached bank data available.
     * 
     * @return true if cached bank data is available, false otherwise
     */
    public static boolean hasCachedBankData() {
        return !rs2BankData.isEmpty();
    }

    /**
     * Handle bank pin boolean.
     *
     * @param pin the pin
     *
     * @return the boolean
     */
    public static boolean handleBankPin(String pin) {
        if (pin == null || !pin.matches("\\d+")) {
            Microbot.log("Unable to enter bankpin with value " + pin);
            return false;
        }

        String[] digitInstructions = {
                "FIRST digit", "SECOND digit", "THIRD digit", "FOURTH digit"
        };

		synchronized (lock) {
			if (isBankPinWidgetVisible()) {
				for (int i = 0; i < pin.length(); i++) {
					char c = pin.charAt(i);
					String expectedInstruction = digitInstructions[i];

					boolean instructionVisible = sleepUntil(() -> Rs2Widget.hasWidgetText(expectedInstruction, 213, 10, false), 2000);

					if (!instructionVisible) {
						Microbot.log("Failed to detect instruction within timeout period: " + expectedInstruction);
						return false;
					}

					if (isBankPluginEnabled() && hasKeyboardBankPinEnabled()) {
						Rs2Keyboard.typeString(String.valueOf(c));
					} else {
						Rs2Widget.clickWidget(String.valueOf(c), Optional.of(213), 0, true);
					}
				}
				return true;
			}
		}
        return false;
    }

    public static boolean isBankPinWidgetVisible() {
        return Rs2Widget.isWidgetVisible(ComponentID.BANK_PIN_CONTAINER);
    }

    /**
     * Banks items if your inventory does not have enough emptyslots (0 emptyslots being full). Will walk back to the initialplayerlocation passed as param
     *
     * @param itemNames
     * @param initialPlayerLocation
     * @param emptySlotCount
     * @return
     */
    public static boolean bankItemsAndWalkBackToOriginalPosition(List<String> itemNames, WorldPoint initialPlayerLocation, int emptySlotCount) {
        return bankItemsAndWalkBackToOriginalPosition(itemNames,false, getNearestBank(), initialPlayerLocation, emptySlotCount, 4);
    }

    /**
     * Banks items if your inventory is full. Will walk back to the initialplayerlocation passed as param
     *
     * @param itemNames
     * @param initialPlayerLocation
     * @return
     */
    public static boolean bankItemsAndWalkBackToOriginalPosition(List<String> itemNames, WorldPoint initialPlayerLocation) {
        return bankItemsAndWalkBackToOriginalPosition(itemNames,false, getNearestBank(), initialPlayerLocation, 0, 4);
    }

    /**
     * Banks at specific bank location if your inventory does not have enough emptyslots (0 emptyslots being full). Will walk back to the initialplayerlocation passed as param
     *
     * @param itemNames
     * @param exactItemNames
     * @param initialPlayerLocation
     * @param bankLocation
     * @param emptySlotCount
     * @param distance
     * @return
     */
    public static boolean bankItemsAndWalkBackToOriginalPosition(List<String> itemNames, boolean exactItemNames, BankLocation bankLocation, WorldPoint initialPlayerLocation, int emptySlotCount, int distance) {
        if (Rs2Inventory.getEmptySlots() <= emptySlotCount) {
            boolean isBankOpen = Rs2Bank.walkToBankAndUseBank(bankLocation);
            if (isBankOpen) {
                for (String itemName : itemNames) {
                    depositAll(itemName,false);
                    //Rs2Bank.depositAll(x -> x.name.toLowerCase().contains(itemName));
                }
            }
            return false;
        }

        if (distance > 10)
            distance = 10;

        if (initialPlayerLocation.distanceTo(Rs2Player.getWorldLocation()) > distance || !Rs2Tile.isTileReachable(initialPlayerLocation)) {
            Rs2Walker.walkTo(initialPlayerLocation, distance);
        } else {
            Rs2Walker.walkFastCanvas(initialPlayerLocation);
        }

        return !(Rs2Inventory.getEmptySlots() <= emptySlotCount) && initialPlayerLocation.distanceTo(Rs2Player.getWorldLocation()) <= distance;
    }

    /**
     * Banks items if your inventory does not have enough emptyslots (0 emptyslots being full). Will walk back to the initialplayerlocation passed as param
     *
     * @param itemNames
     * @param initialPlayerLocation
     * @param emptySlotCount
     * @param distance
     *
     * @return
     */
    public static boolean bankItemsAndWalkBackToOriginalPosition(List<String> itemNames, WorldPoint initialPlayerLocation, int emptySlotCount, int distance) {
        return bankItemsAndWalkBackToOriginalPosition(itemNames,false, getNearestBank(), initialPlayerLocation, emptySlotCount, distance);
    }

    /**
     * Check if "noted" button is toggled on
     *
     * @return
     */
    public static boolean hasWithdrawAsNote() {
        return Microbot.getVarbitValue(WITHDRAW_AS_NOTE_VARBIT) == 1;
    }

    /**
     * Check if "item" button is toggled on
     *
     * @return
     */
    public static boolean hasWithdrawAsItem() {
        return Microbot.getVarbitValue(WITHDRAW_AS_NOTE_VARBIT) != 1;
    }

    /**
     * enable withdraw noted in your bank
     *
     * @return
     */
    public static boolean setWithdrawAsNote() {
        if (hasWithdrawAsNote()) return true;
        Rs2Widget.clickWidget(786458);
        sleep(Rs2Random.randomGaussian(550,100));
        return hasWithdrawAsNote();
    }

    /**
     * enable withdraw item in your bank
     *
     * @return
     */
    public static boolean setWithdrawAsItem() {
        if (hasWithdrawAsItem()) return true;
        Rs2Widget.clickWidget(786456);
        sleep(Rs2Random.randomGaussian(550,100));
        return hasWithdrawAsItem();
    }

    /**
     * Withdraws the player's rune pouch if it's available in the bank.
     *
     * @return true if the rune pouch was withdrawn, false otherwise.
     */
    public static boolean withdrawRunePouch() {
        return Arrays.stream(RunePouchType.values())
                .filter(pouch -> Rs2Bank.hasItem(pouch.getItemId()))
                .findFirst()
                .map(pouch -> {
                    withdrawOne(pouch.getItemId());
                    return true;
                })
                .orElse(false);
    }

    /**
     * Deposits the player's rune pouch if it's in the inventory.
     *
     * @return true if the rune pouch was deposited, false otherwise.
     */
    public static boolean depositRunePouch() {
        return Arrays.stream(RunePouchType.values())
                .filter(pouch -> Rs2Inventory.hasItem(pouch.getItemId()))
                .findFirst()
                .map(pouch -> {
                    depositOne(pouch.getItemId());
                    return true;
                })
                .orElse(false);
    }

    /**
     * Checks if the player has any type of rune pouch in the bank.
     *
     * @return true if a rune pouch is found in the bank, false otherwise.
     */
    public static boolean hasRunePouch() {
        return Arrays.stream(RunePouchType.values())
                .anyMatch(pouch -> Rs2Bank.hasItem(pouch.getItemId()));
    }

    /**
     * Empty gem bag
     *
     * @return true if gem bag was emptied
     */

    public static boolean emptyGemBag() {
        Rs2ItemModel gemBag = Rs2Inventory.get(ItemID.GEM_BAG_12020,ItemID.OPEN_GEM_BAG);
        if (gemBag == null) return false;
        return Rs2Inventory.interact(gemBag, "Empty");
    }

    /**
     * Empty fish barrel
     *
     * @return true if fish barrel was emptied
     */

    public static boolean emptyFishBarrel() {
        Rs2ItemModel fishBarrel = Rs2Inventory.get(ItemID.FISH_BARREL,ItemID.OPEN_FISH_BARREL);
        if (fishBarrel == null) return false;
        return Rs2Inventory.interact(fishBarrel, "Empty");
    }

    /**
     * Empty herb sack
     *
     * @return true if herb sack was emptied
     */
    public static boolean emptyHerbSack() {
        Rs2ItemModel herbSack = Rs2Inventory.get(ItemID.HERB_SACK,ItemID.OPEN_HERB_SACK);
        if (herbSack == null) return false;
        return Rs2Inventory.interact(herbSack, "Empty");
    }

    /**
     * Empty seed box
     *
     * @return true if seed box was emptied
     */
    public static boolean emptySeedBox() {
        Rs2ItemModel seedBox = Rs2Inventory.get(ItemID.SEED_BOX,ItemID.OPEN_SEED_BOX);
        if (seedBox == null) return false;
        return Rs2Inventory.interact(seedBox, "Empty");
    }


    /**
     * Withdraw items from the lootTrackerPlugin
     *
     * @param npcName
     *
     * @return
     */
    public static boolean withdrawLootItems(String npcName, List<String> itemsToNotSell) {
        boolean isAtGe = Rs2GrandExchange.walkToGrandExchange();
        if (isAtGe) {
            boolean isBankOpen = Rs2Bank.useBank();
            if (!isBankOpen) return false;
        }
        Rs2Bank.depositAll();
        boolean itemFound = false;

        boolean hasWithdrawAsNote = Rs2Bank.setWithdrawAsNote();
        if (!hasWithdrawAsNote) return false;
        for (LootTrackerRecord lootTrackerRecord : Microbot.getAggregateLootRecords()) {
            if (!lootTrackerRecord.getTitle().equalsIgnoreCase(npcName)) continue;
            for (LootTrackerItem lootTrackerItem : lootTrackerRecord.getItems()) {
                if (itemsToNotSell.stream().anyMatch(x -> x.trim().equalsIgnoreCase(lootTrackerItem.getName())))
                    continue;
                int itemId = lootTrackerItem.getId();
                ItemComposition itemComposition = Microbot.getClientThread().runOnClientThreadOptional(() ->
                        Microbot.getClient().getItemDefinition(lootTrackerItem.getId())).orElse(null);
                if (itemComposition == null) return false;
                if (Arrays.stream(itemComposition.getInventoryActions()).anyMatch(x -> x != null && x.equalsIgnoreCase("eat")))
                    continue;
                final boolean isNoted = itemComposition.getNote() == 799;
                if (!itemComposition.isTradeable() && !isNoted) continue;

                if (isNoted) {
                    final int unnotedItemId = lootTrackerItem.getId() - 1; //get the unnoted id of the item
                    itemComposition = Microbot.getClientThread().runOnClientThreadOptional(() ->
                            Microbot.getClient().getItemDefinition(unnotedItemId)).orElse(null);
                    if (itemComposition == null) {
                        return false;
                    }
                    if (!itemComposition.isTradeable()) continue;
                    itemId = unnotedItemId;
                }

                boolean didWithdraw = Rs2Bank.withdrawAll(itemId);
                if (didWithdraw) {
                    itemFound = true;
                }
            }
        }
        Rs2Bank.closeBank();
        return itemFound;
    }

    private static Widget getBankSizeWidget() {

        return Microbot.getClientThread().runOnClientThreadOptional(() -> {
            Widget bankContainerWidget = Microbot.getClient().getWidget(ComponentID.BANK_ITEM_COUNT_TOP);
            return bankContainerWidget;
        }).orElse(null);
    }

    /**
     * Retrieves the total number of items in the bank.
     * <p>
     * This method fetches the bank size widget and parses its text to determine
     * the total number of items currently stored in the bank.
     *
     * @return The total number of items in the bank. Returns 0 if the bank widget is not found.
     */
    public static int getBankItemCount() {
        Widget bank = getBankSizeWidget();
        if (bank == null) return 0;
        return Integer.parseInt(bank.getText());
    }

    /**
     * Retrieves an Rs2Item from the bank based on the specified item ID.
     *
     * @param itemId the ID of the item to search for.
     * @return the Rs2Item matching the item ID, or null if not found.
     */
    public static Rs2ItemModel getBankItem(int itemId) {
        return bankItems().stream()
                .filter(item -> item.getId() == itemId)
                .findFirst()
                .orElse(null);
    }

    /**
     * Retrieves an Rs2Item from the bank based on the specified item name.
     *
     * @param itemName the name of the item to search for.
     * @param exact whether to search for an exact match (true) or a partial match (false).
     * @return the Rs2Item matching the item name, or null if not found.
     */
    public static Rs2ItemModel getBankItem(String itemName, boolean exact) {
        return rs2BankData.getBankItems().stream()
                .filter(item -> exact
                        ? item.getName().equalsIgnoreCase(itemName)
                        : item.getName().toLowerCase().contains(itemName.toLowerCase()))
                .findFirst()
                .orElse(null);
    }

    /**
     * Retrieves an Rs2Item from the bank based on a partial match of the specified item name.
     *
     * @param itemName the name of the item to search for.
     * @return the Rs2Item matching the item name (partial match), or null if not found.
     */
    public static Rs2ItemModel getBankItem(String itemName) {
        return getBankItem(itemName, false);
    }

    /**
     * Retrieves the list of bank tab widgets.
     * <p>
     * This method runs on the client thread to fetch the bank tab container widget
     * and then retrieves its dynamic children, which represent the tabs in the bank.
     * </p>
     *
     * @return A list of bank tab widgets, or null if the bank tab container widget is not found.
     */
    public static List<Widget> getTabs() {
        return Microbot.getClientThread().runOnClientThreadOptional(() -> {
            Widget bankContainerWidget = Microbot.getClient().getWidget(ComponentID.BANK_TAB_CONTAINER);
            if (bankContainerWidget != null) {
                // get children and filter out the tabs that don't have the Action Collapse tab
                return Arrays.asList(bankContainerWidget.getDynamicChildren());
            }
            return null;
        }).orElse(new ArrayList<>());
    }

    /**
     * Retrieves the list of item widgets in the bank container.
     * <p>
     * This method runs on the client thread to fetch the bank container widget
     * and then retrieves its dynamic children, which represent the items in the bank.
     * </p>
     *
     * @return A list of item widgets in the bank container, or null if the bank container widget is not found.
     */
    public static List<Widget> getItems() {
        return Microbot.getClientThread().runOnClientThreadOptional(() -> {
            Widget bankContainerWidget = Microbot.getClient().getWidget(BANK_ITEM_CONTAINER);
            if (bankContainerWidget != null) {
                // Get children and filter out the tabs that don't have the Action Collapse tab
                return Arrays.asList(bankContainerWidget.getDynamicChildren());
            }
            return null;
        }).orElse(new ArrayList<>());
    }

    /**
     * Retrieves the widget of an item based on the given slot ID.
     *
     * @param slotId the ID of the slot to retrieve the widget from
     *
     * @return the Widget associated with the specified slot ID, or null if the slot ID is out of range or if the items list is null
     */
    public static Widget getItemWidget(int slotId) {
        List<Widget> items = getItems();
        if (items == null) return null;
        if (slotId < 0 || slotId >= items.size()) return null;
        return items.get(slotId);
    }

    /**
     * Retrieves the bounding rectangle of an item widget based on the given slot ID.
     *
     * @param slotId the ID of the slot to retrieve the widget bounds from
     *
     * @return the bounds of the item widget as a Rectangle, or null if the widget is not found
     */
    public static Rectangle getItemBounds(int slotId) {
        Widget itemWidget = getItemWidget(slotId);
        if (itemWidget == null) return null;
        return itemWidget.getBounds();
    }

    /**
     * Gets the current tab index of the user's interface.
     *
     * @return the index of the currently selected tab
     */
    public static int getCurrentTab() {
        return Microbot.getVarbitValue(CURRENT_BANK_TAB);
    }

    /**
     * Checks if the main tab (index 0) is currently open.
     *
     * @return true if the main tab is open, false otherwise
     */
    public static boolean isMainTabOpen() {
        return isTabOpen(0);
    }

    /**
     * Checks if a tab with the given index is currently open.
     *
     * @param index the index of the tab to check
     *
     * @return true if the specified tab is open, false otherwise
     */
    public static boolean isTabOpen(int index) {
        return getCurrentTab() == index;
    }

    /**
     * Opens the main tab (index 0) in the user's interface.
     */
    public static void openMainTab() {
        openTab(0);
    }

    /**
     * Opens a tab based on the given index.
     *
     * @param index the index of the tab to open
     *              If the index is invalid or the tabs list is null, no action will be taken.
     */
    public static void openTab(int index) {
        List<Widget> tabs = getTabs();
        if (tabs == null) return;
        if (index < 0 || index > tabs.size()) return;
        Rs2Widget.clickWidgetFast(tabs.get(index + 10), 10 + index);
        Rs2Random.wait(100, 200);
    }


    /**
     * Updates the item counts for each bank tab by retrieving values from corresponding variables.
     * This method fetches the item counts for each tab (1-9) and stores them in the bankTabCounts array.
     */
    private static void updateTabCounts() {
        bankTabCounts[0] = Microbot.getVarbitValue(BANK_TAB_ONE_COUNT);
        bankTabCounts[1] = Microbot.getVarbitValue(BANK_TAB_TWO_COUNT);
        bankTabCounts[2] = Microbot.getVarbitValue(BANK_TAB_THREE_COUNT);
        bankTabCounts[3] = Microbot.getVarbitValue(BANK_TAB_FOUR_COUNT);
        bankTabCounts[4] = Microbot.getVarbitValue(BANK_TAB_FIVE_COUNT);
        bankTabCounts[5] = Microbot.getVarbitValue(BANK_TAB_SIX_COUNT);
        bankTabCounts[6] = Microbot.getVarbitValue(BANK_TAB_SEVEN_COUNT);
        bankTabCounts[7] = Microbot.getVarbitValue(BANK_TAB_EIGHT_COUNT);
        bankTabCounts[8] = Microbot.getVarbitValue(BANK_TAB_NINE_COUNT);
    }

    /**
     * Determines the tab number that contains the item based on its slot ID.
     *
     * @param itemSlotId the slot ID of the item
     *
     * @return the 1-indexed tab number containing the item, or 0 if the item is in the main tab
     */
    private static int getItemTab(int itemSlotId) {
        int totalSlots = 0;

        // Loop through each tab's count and determine the tab for the item
        for (int i = 0; i < bankTabCounts.length; i++) {
            totalSlots += bankTabCounts[i];
            if (itemSlotId < totalSlots) {
                return i + 1; // Return tab number (1-indexed)
            }
        }

        // If itemSlotId is above all the tabs, it is in tab 0
        return 0;
    }

    /**
     * Retrieves the tab number of a bank item based on its slot ID.
     * Updates the tab counts before determining which tab the item belongs to.
     *
     * @param itemSlotId the slot ID of the bank item
     *
     * @return the tab number containing the item, or -1 if the slot ID is invalid
     */
    public static int getItemTabForBankItem(int itemSlotId) {
        // Update tab counts before checking which tab the item is in
        updateTabCounts();

        // Get the total number of items in the bank
        int totalItemsInBank = getBankItemCount();

        // Ensure the slot ID is within valid range
        if (itemSlotId < 0 || itemSlotId >= totalItemsInBank) {
            return -1;  // Invalid slot ID
        }

        // Determine which tab the item is in
        return getItemTab(itemSlotId);
    }

    /**
     * Counts the partial rows present in each tab based on the number of items in each tab.
     * A partial row is considered if a tab does not have enough items to fully fill a row.
     *
     * @return an array of integers where each element is 1 if the tab has a partial row, 0 otherwise
     */
    private static int[] countPartialRowsInTabs() {
        int[] partialRowCounts = new int[bankTabCounts.length];

        for (int i = 0; i < bankTabCounts.length; i++) {
            int totalItemsInTab = bankTabCounts[i];

            // If there's a remainder, then there is a partially filled row
            if (totalItemsInTab % BANK_ITEMS_PER_ROW != 0) {
                partialRowCounts[i] = 1;
            } else {
                partialRowCounts[i] = 0;
            }
        }

        return partialRowCounts;
    }

    /**
     * Calculates the total number of partial rows in the bank across all specified tabs.
     *
     * @param numberOfTabs the number of tabs to consider when calculating partial rows
     *
     * @return the total number of partial rows in the specified tabs
     */
    private static int calculatePartialRowsInBank(int numberOfTabs) {
        int totalPartialRows = 0;

        // Get the partial row counts for each tab
        int[] partialRowCounts = countPartialRowsInTabs();

        // Calculate the total number of partial rows
        for (int i = 0; i < numberOfTabs; i++) {
            totalPartialRows += partialRowCounts[i];
        }

        return totalPartialRows;
    }

    /**
     * Calculates the vertical scroll position (scrollY) required to make a specific item visible in the bank view.
     *
     * @param slotId the slot ID of the item to scroll to
     *
     * @return the calculated scrollY value needed to display the item at the top of the bank view
     */
    private static int calculateScrollYFromSlotId(int slotId) {
        int row;
        int scrollY;
        // Get total items in tabs 1-9
        int totalItemsInTabs1To9 = bankTabCounts[0] + bankTabCounts[1] + bankTabCounts[2] + bankTabCounts[3] +
                bankTabCounts[4] + bankTabCounts[5] + bankTabCounts[6] + bankTabCounts[7] +
                bankTabCounts[8];

        // Get the current tab selected
        int currentTab = getCurrentTab();

        // Calculate the rows only within the selected tab
        if (currentTab == 0) {
            // Determine if the slotId belongs to tab 0 or one of the other tabs
            if (slotId >= totalItemsInTabs1To9) {
                // The item belongs to tab 0
                int tab0SlotId = slotId - totalItemsInTabs1To9;
                row = tab0SlotId / BANK_ITEMS_PER_ROW;
            } else {
                // The item belongs to tabs 1-9
                int totalItemsInBank = getBankItemCount();
                int tab0SlotId = slotId + (totalItemsInBank - totalItemsInTabs1To9);

                row = tab0SlotId / BANK_ITEMS_PER_ROW;
                row += calculatePartialRowsInBank(getItemTab(slotId));
            }
        } else {
            // If a tab from 1-9 is selected, calculate rows within that tab
            int itemsBeforeSelectedTab = 0;
            for (int i = 0; i < currentTab - 1; i++) {
                itemsBeforeSelectedTab += bankTabCounts[i];  // Sum items from previous tabs
            }

            // Calculate the position relative to the selected tab
            int tabSlotId = slotId - itemsBeforeSelectedTab;

            // Only calculate rows within the selected tab
            row = tabSlotId / BANK_ITEMS_PER_ROW;
        }

        // Calculate the scrollY based on the row within the selected tab
        scrollY = row * (BANK_ITEM_HEIGHT + BANK_ITEM_Y_PADDING);

        // Get the widget that displays the bank items
        Widget w = Microbot.getClient().getWidget(BANK_ITEM_CONTAINER);

        // Check the height of the bank window to adjust scrolling if necessary
        assert w != null;
        int bankHeight = w.getHeight() / (BANK_ITEM_HEIGHT + BANK_ITEM_Y_PADDING);

        // Calculate the minimum scrollY to ensure the item is visible at the top of the window
        // This would be the scrollY that places the item's row at the very top of the visible area
        int minScrollY = scrollY - (bankHeight) * (BANK_ITEM_HEIGHT + BANK_ITEM_Y_PADDING);

        // Ensure that minScrollY is non-negative, since scrollY cannot be negative
        if (minScrollY < 0) {
            minScrollY = 0;
        }

        // check if the item is already visible by checking if currentScrollY is a value between minScrollY and scrollY
        int currentScrollY = w.getScrollY();
        if (currentScrollY >= minScrollY && currentScrollY <= scrollY) {
            return currentScrollY;
        }

        if (minScrollY == 0)
            return minScrollY;

        // return a value that is within the bounds of the scroll bar
        return Rs2Random.nextInt(minScrollY, scrollY, 0.5, true);
    }

    /**
     * Scrolls the bank view to make a specified item slot visible.
     *
     * @param slotId the slot ID of the item to scroll to
     */
    public static void scrollBankToSlot(int slotId) {
        int scrollY = calculateScrollYFromSlotId(slotId);
        Widget w = Microbot.getClient().getWidget(BANK_ITEM_CONTAINER);
        if (w != null) {
            Microbot.getClientThread().invokeLater(() -> {
                Microbot.getClient().setVarcIntValue(VarClientInt.BANK_SCROLL, scrollY);
                Microbot.getClient().runScript(ScriptID.UPDATE_SCROLLBAR, ComponentID.BANK_SCROLLBAR, BANK_ITEM_CONTAINER, scrollY);
            });
            w.setScrollY(scrollY);
        }
    }


    /**
     * Tries to hover the mouse over the bank object or bank NPC.
     *
     * @return True if bank was successfully hovered over, otherwise false.
     */
    public static boolean preHover() {
        if (!Rs2AntibanSettings.naturalMouse) {
            if(Rs2AntibanSettings.devDebug)
                Microbot.log("Natural mouse is not enabled, can't hover");
            return false;
        }

        if (isOpen()) {
            return false;
        }

        Microbot.status = "Hovering over bank";

        try {
            GameObject bank = Rs2GameObject.findBank();
            if (bank != null) {
                return hoverOverObject(bank);
            }

            WallObject grandExchangeBooth = Rs2GameObject.findGrandExchangeBooth();
            if (grandExchangeBooth != null) {
                return hoverOverObject(grandExchangeBooth);
            }

            Rs2NpcModel npc = Rs2Npc.getBankerNPC();
            if (npc != null) {
                return hoverOverActor(npc);
            }

            Microbot.log("No bank objects or NPC found to hover over.");
        } catch (Exception ex) {
            Microbot.log("An error occurred while hovering over the bank: " + ex.getMessage());
        }

        return false;
    }

    private static boolean isBankPluginEnabled() {
        return Microbot.isPluginEnabled(BankPlugin.class);
    }

    private static boolean hasKeyboardBankPinEnabled() {
        return Microbot.getConfigManager().getConfiguration("bank","bankPinKeyboard").equalsIgnoreCase("true");
<<<<<<< HEAD
    }

    /**
     * Checks whether the given widget represents a locked bank slot.
     *
     * This inspects the widget’s context actions for the “Unlock-slot” option,
     * which indicates the slot is currently locked. If the widget is null or has
     * no actions, it is considered not locked.
     *
     * @param widget the bank-slot widget to inspect; may be null
     * @return true if the widget’s actions contain “Unlock-slot” (case-insensitive), false otherwise
     */
    private static boolean isWidgetLocked(Widget widget) {
        if (widget == null) return false;
        String[] actions = widget.getActions();
        return actions != null && Arrays.stream(actions).filter(Objects::nonNull).anyMatch("Unlock-slot"::equalsIgnoreCase);
    }

    /**
     * Determines whether the bank inventory slot at the given index is currently locked.
     *
     * This method checks that the slot index is within the valid 0–27 range, obtains the bank
     * inventory widget container, verifies the widget children array is present and that the
     * specified index exists, then delegates to isWidgetLocked(...) on the child widget.
     *
     * Preconditions:
     * - The slot index must be >= 0 and < 28.
     * - The bank inventory widget (BANK_INVENTORY_ITEM_CONTAINER) must be loaded in the client.
     *
     * @param slot the inventory slot index to check (0-based)
     * @return true if the widget for this slot is non-null and its actions include “Unlock-slot”,
     *         indicating the slot is currently locked; false if out of range, widget missing, or not locked
     */
    public static boolean isLockedSlot(int slot) {
        if (slot < 0 || slot >= 28) return false;
        Widget container = Microbot.getClient().getWidget(BANK_INVENTORY_ITEM_CONTAINER);
        if (container == null || container.getChildren() == null || slot >= container.getChildren().length)
            return false;
        return isWidgetLocked(container.getChild(slot));
    }

    /**
     * Scans the bank inventory widget for slots currently locked and returns their indices.
     *
     * Iterates through each child widget of the bank inventory container, logs debug info
     * about null widgets or their actions, and collects indices where isWidgetLocked(...)
     * returns true. If the container or its children are unavailable, returns an empty list.
     *
     * Preconditions:
     * - The client must have the bank inventory UI loaded so that BANK_INVENTORY_ITEM_CONTAINER
     *   is present with a non-null children array.
     *
     * Postconditions:
     * - Returns a list of slot indices (0-based) where the widget’s actions include “Unlock-slot”.
     * - If no locked slots are found or UI is unavailable, returns an empty list.
     *
     * Side Effects:
     * - Emits debug logs for container presence, each slot’s actions, and whether locked slots were detected.
     *
     * @return List of indices of locked slots; empty if none or if the bank UI isn’t ready.
     */
    public static List<Integer> findLockedSlots() {
        List<Integer> lockedSlots = new ArrayList<>();
        Widget container = Microbot.getClient().getWidget(BANK_INVENTORY_ITEM_CONTAINER);
        if (container == null || container.getChildren() == null) {
            log.debug("Bank inventory container is null or has no children.");
            return lockedSlots;
        }
        Widget[] items = container.getChildren();
        for (int i = 0; i < items.length; i++) {
            Widget w = items[i];
            if (w == null) {
                log.debug("Slot {}: null widget", i);
                continue;
            }
            log.debug("Slot {}: actions = {}", i, Arrays.toString(w.getActions()));
            if (isWidgetLocked(w)) {
                log.debug("Found locked slot at {}", i);
                lockedSlots.add(i);
            }
        }
        if (lockedSlots.isEmpty()) {
            log.debug("No locked slots detected.");
        }
        return lockedSlots;
    }

    /**
     * Toggles the lock state of the given bank inventory item.
     *
     * Checks preconditions: the item must be non-null, the bank must be open,
     * the inventory must contain the item, and the bank’s lock UI options must be enabled.
     * It reads the current OVERVIEW varbit before invoking the “Lock/Unlock slot” menu action,
     * then waits until that varbit changes, indicating the lock state flipped.
     *
     * Preconditions:
     * - rs2Item is not null.
     * - Bank interface is open (isOpen() == true).
     * - Inventory contains the item ID (Rs2Inventory.hasItem(...)).
     * - BANK_SIDE_SLOT_IGNOREINVLOCKS varbit == 0 (lock feature enabled).
     * - BANK_SIDE_SLOT_SHOWOP varbit == 1 (locking option visible).
     *
     * Postconditions:
     * - invokeMenu(10, rs2Item) is called to trigger the lock/unlock action.
     * - Returns true if the OVERVIEW varbit changes within the timeout, indicating a successful toggle.
     * - Returns false immediately if any precondition fails or if the varbit does not change within the timeout.
     *
     * @param rs2Item the inventory item model to lock or unlock
     * @return true if the lock state changed (detected via varbit change); false otherwise
     */
    private static boolean toggleItemLock(Rs2ItemModel rs2Item)
    {
        if (rs2Item == null
                || !isOpen()
                || !Rs2Inventory.hasItem(rs2Item.getId())
                || Microbot.getVarbitValue(VarbitID.BANK_SIDE_SLOT_IGNOREINVLOCKS) != 0
                || Microbot.getVarbitValue(VarbitID.BANK_SIDE_SLOT_SHOWOP) != 1) {
            return false;
        }
        container = BANK_INVENTORY_ITEM_CONTAINER;
        final int currentLockState = Microbot.getVarbitValue(VarbitID.BANK_SIDE_SLOT_OVERVIEW);
        invokeMenu(10, rs2Item);
        return sleepUntilTrue(() -> Microbot.getVarbitValue(VarbitID.BANK_SIDE_SLOT_OVERVIEW) != currentLockState, 300, 2000);
    }

    /**
     * Toggles the lock state of an inventory item by its name.
     *
     * Looks up the first inventory item whose name matches (exactly or partially),
     * then delegates to toggleItemLock(Rs2ItemModel) to perform the lock/unlock action.
     *
     * Preconditions:
     * - Bank interface must be open and the item must exist in inventory.
     * - Varbit checks (ignore-locks and show-option) are handled in the delegated method.
     *
     * @param itemName the name of the item to toggle lock on
     * @param exact if true, matches name exactly (case-insensitive); if false, matches if name contains the given string
     * @return true if the lock state was toggled successfully; false if item not found or toggle conditions not met
     */
    public static boolean toggleItemLock(String itemName, boolean exact)
    {
        Rs2ItemModel item = Rs2Inventory.get(itemName, exact);
        return toggleItemLock(item);
    }

    /**
     * Toggles the lock state of all currently locked bank inventory slots.
     *
     * Scans for slots flagged as locked via findLockedSlots(); if none are found, logs and returns false.
     * Otherwise, for each locked slot, obtains the item in that slot and invokes toggleItemLock(item),
     * logging success or failure. Returns true if at least one slot was toggled.
     *
     * Preconditions:
     * - The bank UI must be open and loaded so that findLockedSlots() can detect locked slots.
     * - toggleItemLock(...) handles its own checks (bank open, varbits).
     *
     * Postconditions:
     * - Each slot returned by findLockedSlots() has had toggleItemLock called on its item model.
     * - Returns true if there were locked slots and at least one toggleItemLock(...) returned true;
     *   returns false if no locked slots were found or none were successfully toggled.
     *
     * Side Effects:
     * - Logs debug messages for absence of locked slots, missing items, successes, and failures.
     *
     * @return true if one or more locked slots were toggled; false if no locked slots existed or none could be toggled
     */
    public static boolean toggleAllLocks() {
        List<Integer> lockedSlots = findLockedSlots();
        if (lockedSlots.isEmpty()) {
            log.debug("No locked slots to toggle.");
            return false;
        }
        boolean anyUnlocked = !findLockedSlots().isEmpty();
        for (int slot : lockedSlots) {
            Rs2ItemModel item = Rs2Inventory.getItemInSlot(slot);
            if (item == null) {
                log.debug("Slot {}: No item found, skipping.", slot);
                continue;
            }
            if (toggleItemLock(item)) {
                log.debug("Unlocked item in slot {}", slot);
                anyUnlocked = true;
            } else {
                log.debug("Failed to unlock item in slot {}", slot);
            }
        }
        return anyUnlocked;
    }

    /**
     * Locks items in the specified inventory slot indices.
     *
     * Iterates through each provided slot index, validates the index range (0–27),
     * retrieves the item in that slot, skips if empty or already locked, and invokes
     * toggleItemLock(...) to lock it. Returns true if at least one item was successfully locked.
     *
     * Preconditions:
     * - The bank interface must be open and the inventory widgets loaded so that
     *   Rs2Inventory.getItemInSlot(slot) and isLockedSlot(slot) work correctly.
     * - The slots array should correspond to actual inventory slots.
     *
     * Postconditions:
     * - For each valid slot with an item not already locked, toggleItemLock is called.
     * - Logs debug messages for invalid indices, empty slots, already locked items,
     *   successful locks, or failures.
     * - Returns true if any toggleItemLock(...) returned true; false if none were locked
     *   or if no valid slots were provided.
     *
     * @param slots varargs of inventory slot indices to lock
     * @return true if one or more items were locked; false otherwise
     */
    public static boolean lockAllBySlot(int... slots) {
        if (slots == null || slots.length == 0) {
            log.debug("No slot indices provided for locking.");
            return false;
        }
        boolean anyLocked = false;
        for (int slot : slots) {
            if (slot < 0 || slot >= 28) {
                log.debug("Invalid slot index: {}", slot);
                continue;
            }
            Rs2ItemModel item = Rs2Inventory.getItemInSlot(slot);
            if (item == null) {
                log.debug("No item found in slot {}", slot);
                continue;
            }
            if (isLockedSlot(slot)) {
                log.debug("Item '{}' in slot {} is already locked.", item.getName(), slot);
                continue;
            }
            if (toggleItemLock(item)) {
                log.debug("Locked item '{}' in slot {}", item.getName(), slot);
                anyLocked = true;
            } else {
                log.debug("Failed to lock item '{}' in slot {}", item.getName(), slot);
            }
        }
        return anyLocked;
    }
=======
    }    
>>>>>>> bffe1092
}<|MERGE_RESOLUTION|>--- conflicted
+++ resolved
@@ -2641,7 +2641,7 @@
 
     private static boolean hasKeyboardBankPinEnabled() {
         return Microbot.getConfigManager().getConfiguration("bank","bankPinKeyboard").equalsIgnoreCase("true");
-<<<<<<< HEAD
+
     }
 
     /**
@@ -2882,7 +2882,4 @@
         }
         return anyLocked;
     }
-=======
-    }    
->>>>>>> bffe1092
 }