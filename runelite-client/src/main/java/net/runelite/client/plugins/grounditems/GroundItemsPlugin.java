--- conflicted
+++ resolved
@@ -423,13 +423,8 @@
 			.haPrice(alchPrice)
 			.height(tile.getItemLayer().getHeight())
 			.tradeable(itemComposition.isTradeable())
-<<<<<<< HEAD
-//			.ownership(item.getOwnership())
-//			.isPrivate(item.isPrivate())
-=======
 			.ownership(ownership)
 			.isPrivate(item.isPrivate())
->>>>>>> af66cfe2
 			.spawnTime(Instant.now())
 			.stackable(itemComposition.isStackable())
 			.despawnTime(Duration.of(despawnTime, RSTimeUnit.GAME_TICKS))
