package net.runelite.client.plugins.microbot.runecrafting.gotr;

import com.google.common.collect.ImmutableList;
import net.runelite.api.*;
import net.runelite.api.coords.WorldPoint;
import net.runelite.api.widgets.Widget;
import net.runelite.client.game.ItemManager;
import net.runelite.client.plugins.microbot.Microbot;
import net.runelite.client.plugins.microbot.Script;
import net.runelite.client.plugins.microbot.runecrafting.gotr.data.CellType;
import net.runelite.client.plugins.microbot.runecrafting.gotr.data.GuardianPortalInfo;
import net.runelite.client.plugins.microbot.runecrafting.gotr.data.Mode;
import net.runelite.client.plugins.microbot.runecrafting.gotr.data.RuneType;
import net.runelite.client.plugins.microbot.util.Global;
import net.runelite.client.plugins.microbot.util.combat.Rs2Combat;
import net.runelite.client.plugins.microbot.util.dialogues.Rs2Dialogue;
import net.runelite.client.plugins.microbot.util.equipment.Rs2Equipment;
import net.runelite.client.plugins.microbot.util.gameobject.Rs2GameObject;
import net.runelite.client.plugins.microbot.util.inventory.Rs2Inventory;
import net.runelite.client.plugins.microbot.util.inventory.Rs2Item;
import net.runelite.client.plugins.microbot.util.magic.Rs2Magic;
import net.runelite.client.plugins.microbot.util.math.Rs2Random;
import net.runelite.client.plugins.microbot.util.npc.Rs2Npc;
import net.runelite.client.plugins.microbot.util.player.Rs2Player;
import net.runelite.client.plugins.microbot.util.walker.Rs2Walker;
import net.runelite.client.plugins.microbot.util.widget.Rs2Widget;

import java.time.Instant;
import java.time.temporal.ChronoUnit;
import java.util.*;
import java.util.concurrent.TimeUnit;
import java.util.regex.Matcher;
import java.util.regex.Pattern;
import java.util.stream.Collectors;

import static net.runelite.client.plugins.microbot.Microbot.log;
import static net.runelite.client.plugins.microbot.util.Global.sleepGaussian;
import static net.runelite.client.plugins.microbot.util.Global.sleepUntilTrue;


public class GotrScript extends Script {

    public static String version = "1.2.0";
    public static long totalTime = 0;
    public static boolean shouldMineGuardianRemains = true;
    public static final String rewardPointRegex = "Total elemental energy:[^>]+>([\\d,]+).*Total catalytic energy:[^>]+>([\\d,]+).";
    public static final Pattern rewardPointPattern = Pattern.compile(rewardPointRegex);

    public static boolean isInMiniGame = false;
    public static boolean isFirstPortal = true;
    public static final int portalId = ObjectID.PORTAL_43729;
    public static final int greatGuardianId = 11403;
    public static final Map<Integer, GuardianPortalInfo> guardianPortalInfo = new HashMap<>();
    public static Optional<Instant> nextGameStart = Optional.empty();
    public static Optional<Instant> timeSincePortal = Optional.empty();
    public static final Set<GameObject> guardians = new HashSet<>();
    public static final List<GameObject> activeGuardianPortals = new ArrayList<>();
    public static NPC greatGuardian;
    public static int elementalRewardPoints;
    public static int catalyticRewardPoints;
    public static GotrState state;
    static GotrConfig config;
    String GUARDIAN_FRAGMENTS = "guardian fragments";
    String GUARDIAN_ESSENCE = "guardian essence";

    boolean initCheck = false;

    static boolean useNpcContact = true;
    private final List<Integer> runeIds = ImmutableList.of(
            ItemID.NATURE_RUNE,
            ItemID.LAW_RUNE,
            ItemID.BODY_RUNE,
            ItemID.DUST_RUNE,
            ItemID.LAVA_RUNE,
            ItemID.STEAM_RUNE,
            ItemID.SMOKE_RUNE,
            ItemID.SOUL_RUNE,
            ItemID.WATER_RUNE,
            ItemID.AIR_RUNE,
            ItemID.EARTH_RUNE,
            ItemID.FIRE_RUNE,
            ItemID.MIND_RUNE,
            ItemID.CHAOS_RUNE,
            ItemID.DEATH_RUNE,
            ItemID.BLOOD_RUNE,
            ItemID.COSMIC_RUNE,
            ItemID.ASTRAL_RUNE,
            ItemID.MIST_RUNE,
            ItemID.MUD_RUNE,
            ItemID.WRATH_RUNE);

    private void initializeGuardianPortalInfo() {
        guardianPortalInfo.put(ObjectID.GUARDIAN_OF_AIR, new GuardianPortalInfo("AIR", 1, ItemID.AIR_RUNE, 26887, 4353, RuneType.ELEMENTAL, CellType.WEAK, QuestState.FINISHED));
        guardianPortalInfo.put(ObjectID.GUARDIAN_OF_MIND, new GuardianPortalInfo("MIND", 2, ItemID.MIND_RUNE, 26891, 4354, RuneType.CATALYTIC, CellType.WEAK, QuestState.FINISHED));
        guardianPortalInfo.put(ObjectID.GUARDIAN_OF_WATER, new GuardianPortalInfo("WATER", 5, ItemID.WATER_RUNE, 26888, 4355, RuneType.ELEMENTAL, CellType.MEDIUM, QuestState.FINISHED));
        guardianPortalInfo.put(ObjectID.GUARDIAN_OF_EARTH, new GuardianPortalInfo("EARTH", 9, ItemID.EARTH_RUNE, 26889, 4356, RuneType.ELEMENTAL, CellType.STRONG, QuestState.FINISHED));
        guardianPortalInfo.put(ObjectID.GUARDIAN_OF_FIRE, new GuardianPortalInfo("FIRE", 14, ItemID.FIRE_RUNE, 26890, 4357, RuneType.ELEMENTAL, CellType.OVERCHARGED, QuestState.FINISHED));
        guardianPortalInfo.put(ObjectID.GUARDIAN_OF_BODY, new GuardianPortalInfo("BODY", 20, ItemID.BODY_RUNE, 26895, 4358, RuneType.CATALYTIC, CellType.WEAK, QuestState.FINISHED));
        guardianPortalInfo.put(ObjectID.GUARDIAN_OF_COSMIC, new GuardianPortalInfo("COSMIC", 27, ItemID.COSMIC_RUNE, 26896, 4359, RuneType.CATALYTIC, CellType.MEDIUM, Microbot.getClientThread().runOnClientThread(() -> Quest.LOST_CITY.getState(Microbot.getClient()))));
        guardianPortalInfo.put(ObjectID.GUARDIAN_OF_CHAOS, new GuardianPortalInfo("CHAOS", 35, ItemID.CHAOS_RUNE, 26892, 4360, RuneType.CATALYTIC, CellType.MEDIUM, QuestState.FINISHED));
        guardianPortalInfo.put(ObjectID.GUARDIAN_OF_NATURE, new GuardianPortalInfo("NATURE", 44, ItemID.NATURE_RUNE, 26897, 4361, RuneType.CATALYTIC, CellType.STRONG, QuestState.FINISHED));
        guardianPortalInfo.put(ObjectID.GUARDIAN_OF_LAW, new GuardianPortalInfo("LAW", 54, ItemID.LAW_RUNE, 26898, 4362, RuneType.CATALYTIC, CellType.STRONG, Microbot.getClientThread().runOnClientThread(() -> Quest.TROLL_STRONGHOLD.getState(Microbot.getClient()))));
        guardianPortalInfo.put(ObjectID.GUARDIAN_OF_DEATH, new GuardianPortalInfo("DEATH", 65, ItemID.DEATH_RUNE, 26893, 4363, RuneType.CATALYTIC, CellType.OVERCHARGED, Microbot.getClientThread().runOnClientThread(() -> Quest.MOURNINGS_END_PART_II.getState(Microbot.getClient()))));
        guardianPortalInfo.put(ObjectID.GUARDIAN_OF_BLOOD, new GuardianPortalInfo("BLOOD", 77, ItemID.BLOOD_RUNE, 26894, 4364, RuneType.CATALYTIC, CellType.OVERCHARGED, Microbot.getClientThread().runOnClientThread(() -> Quest.SINS_OF_THE_FATHER.getState(Microbot.getClient()))));
    }

    public boolean run(GotrConfig config) {
        this.config = config;
        mainScheduledFuture = scheduledExecutorService.scheduleWithFixedDelay(() -> {
            try {
                if (!Microbot.isLoggedIn()) return;
                if (!super.run()) return;
                long startTime = System.currentTimeMillis();

                if (!initCheck) {
                    initializeGuardianPortalInfo();
                    if (!Rs2Magic.isLunar()) {
                        Microbot.log("Lunar spellbook not found...disabling npc contact");
                        useNpcContact = false;
                    }
                    initCheck = true;
                }

                Rs2Walker.setTarget(null);

                if (!Rs2Inventory.hasItem("pickaxe") && !Rs2Equipment.isWearing("pickaxe")) {
                    log("You need to have a pickaxe before you can participate in this minigame.");
                    return;
                }

                checkPouches(Rs2Inventory.anyPouchUnknown(), 1500, 300);

                //IS INSIDE THE MINIGAME
                int timeToStart = 0;
                if (nextGameStart.isPresent()) {
                    timeToStart = ((int) ChronoUnit.SECONDS.between(Instant.now(), nextGameStart.get()));
                }

                if (Rs2Inventory.hasItem("portal talisman")) {
                    Rs2Inventory.drop("portal talisman");
                    log("Dropping portal talisman...");
                }
                //Repair colossal pouch asap to avoid disintegrate completely
                if (Rs2Inventory.hasItem("colossal pouch") && Rs2Inventory.hasDegradedPouch()) {
                    if (!repairPouches()) {
                        return;
                    }
                }

                boolean isInMinigame = !isOutsideBarrier() && isInMainRegion();


                if (isInMinigame) {

                    if (lootChisel()) return;

                    if (waitingForGameToStart(timeToStart)) return;
<<<<<<< HEAD
=======
                    
>>>>>>> dc6fe96b
                    if (!Rs2Inventory.hasItem("Uncharged cell") && !isInLargeMine() && !isInHugeMine()) {
                        takeUnchargedCells();
                        return;
                    }
<<<<<<< HEAD
=======
                    

>>>>>>> dc6fe96b
                    if (powerUpGreatGuardian()) return;
                    if (repairCells()) return;

                    if (usePortal()) return;
                    //mine huge guardian remains
                    if (mineHugeGuardianRemain()) return;
                    //deposit runes
                    if (depositRunesIntoPool()) return;

                    if (!shouldMineGuardianRemains) {
                        //Create fragments into whatever
                        if (isOutOfFragments()) return;

                        if (fillPouches()) {
                            craftGuardianEssences();
                            return;
                        }
                        if (!Rs2Inventory.isFull()) {
                            if (leaveLargeMine()) return;

                            if (state == GotrState.CRAFT_GUARDIAN_ESSENCE && (Rs2Player.isAnimating() || Rs2Player.isWalking())) return;

                            if (craftGuardianEssences()) return;

                        } else if (Rs2Inventory.hasItem(GUARDIAN_ESSENCE)) {
                            if (leaveLargeMine()) return;
                            if (enterAltar()) return;
                        }
                    } else {
                        if (getGuardiansPower() > 70) {
                            if (Rs2Inventory.hasItemAmount(GUARDIAN_FRAGMENTS, Rs2Random.between(25, 35))) {
                                shouldMineGuardianRemains = false;
                            }
                        } else {
                            if (Rs2Inventory.hasItemAmount(GUARDIAN_FRAGMENTS, config.maxFragmentAmount())) {
                                shouldMineGuardianRemains = false;
                            }
                        }
                        mineGuardianRemains();
                    }
                    return;
                }


                //IS NOT IN THE MINIGAME

                if (craftRunes()) return;

                if (enterMinigame()) return;

                if (waitForMinigameToStart()) return;


                long endTime = System.currentTimeMillis();
                totalTime = endTime - startTime;
                System.out.println("Total time for loop " + totalTime);

            } catch (Exception ex) {
                Microbot.log("Something went wrong in the GOTR Script: " + ex.getMessage() + ". If the script is stuck, please contact us on discord with this log.");
                ex.printStackTrace();
            }
        }, 0, 100, TimeUnit.MILLISECONDS);
        return true;
    }

    private boolean waitingForGameToStart(int timeToStart) {
        if (isInHugeMine()) return false;
<<<<<<< HEAD
        if (getStartTimer() > Rs2Random.randomGaussian(35, Rs2Random.between(1, 5)) || getStartTimer() == -1 || timeToStart > 10) {

=======
        if (getStartTimer() > Rs2Random.randomGaussian(Rs2Random.between(20, 30), Rs2Random.between(1, 5)) || getStartTimer() == -1 || timeToStart > 10) {
            
>>>>>>> dc6fe96b
            // Only take cells if we don't already have them
            if (!Rs2Inventory.hasItem("Uncharged cell")) {
                // If in large mine and need cells, leave first
                if (isInLargeMine()) {
                    if (leaveLargeMine()) return true;
                }
                takeUnchargedCells();
                // Return to large mine if we were there before
                if (!isInLargeMine() && shouldMineGuardianRemains) {
                    if (Rs2Walker.walkTo(new WorldPoint(3632, 9503, 0), 20)) {
                        Rs2GameObject.interact(ObjectID.RUBBLE_43724);
                        return true;
                    }
                }
            }
<<<<<<< HEAD
=======
            
>>>>>>> dc6fe96b
            repairPouches();
    
            if (!shouldMineGuardianRemains) return true;
    
            mineGuardianRemains();
            return true;
        }
        return false;
    }

    private boolean repairCells() {
        Rs2Item cell = Rs2Inventory.get(CellType.PoweredCellList().toArray(Integer[]::new));
        if (cell != null && isInMainRegion() && isInMiniGame() && !shouldMineGuardianRemains && !isInLargeMine() && !isInHugeMine()) {
            int cellTier = CellType.GetCellTier(cell.getId());
            List<Integer> shieldCellIds = Rs2GameObject.getObjectIdsByName("cell_tile");

            if (Rs2Inventory.hasItemAmount(GUARDIAN_ESSENCE, 10)) {
                for (int shieldCellId : shieldCellIds) {
                    TileObject shieldCell = Rs2GameObject.getTileObject(shieldCellId);
                    if (shieldCell == null) continue;
                    if (CellType.GetShieldTier(shieldCell.getId()) < cellTier) {
                        Microbot.log("Upgrading power cell at " + shieldCell.getWorldLocation());
                        Rs2GameObject.interact(shieldCell, "Place-cell");
                        sleepUntil(() -> !Rs2Player.isWalking());
                        return true;
                    }
                }
            }
            shieldCellIds = shieldCellIds.stream().filter(id -> id != ObjectID.CELL_TILE_BROKEN).collect(Collectors.toList());
            int interactedObjectId = Rs2GameObject.interact(shieldCellIds);
            if (interactedObjectId != -1) {
                log("Using cell with id " + interactedObjectId);
                sleep(Rs2Random.randomGaussian(1000, 300));
                sleepUntil(() -> !Rs2Player.isWalking());
            }
            return true;
        }
        return false;
    }

    private boolean powerUpGreatGuardian() {
        if (Rs2Inventory.hasItem("guardian stone") && !shouldMineGuardianRemains && !isInLargeMine() && !isInHugeMine()) {
            state = GotrState.POWERING_UP;
            Rs2Npc.interact("The great guardian", "power-up");
            log("Powering up the great guardian...");
            sleepUntil(Rs2Player::isAnimating);
            sleep(Rs2Random.randomGaussian(Rs2Random.between(1000, 2000), Rs2Random.between(100, 300)));
            return true;
        }
        return false;
    }

<<<<<<< HEAD
    private void takeUnchargedCells() {
=======
    private static void takeUnchargedCells() {

>>>>>>> dc6fe96b
        if (!Rs2Inventory.hasItem("Uncharged cell")) {
            // Drop one guardian essence if inventory is full
            if (Rs2Inventory.isFull()) {
                if (Rs2Inventory.drop(ItemID.GUARDIAN_ESSENCE)) {
                    Microbot.log("Dropped one Guardian essence to make space for Uncharged cell");
                }
            }
<<<<<<< HEAD
=======
            
>>>>>>> dc6fe96b
            Rs2GameObject.interact(ObjectID.UNCHARGED_CELLS_43732, "Take-10");
            log("Taking uncharged cells...");
            Rs2Player.waitForAnimation();
        }
    }

    private boolean lootChisel() {
        if (isInHugeMine()) return false;
        if (!Rs2Inventory.isFull() && !Rs2Inventory.hasItem("Chisel")) {
            Rs2GameObject.interact("chisel", "take");
            Rs2Player.waitForWalking();
            log("Looking for chisel...");
            return true;
        }
        return false;
    }

    private boolean usePortal() {
        if (!isInHugeMine() && Microbot.getClient().hasHintArrow() && Rs2Inventory.size() < config.maxAmountEssence()) {
            if (leaveLargeMine()) return true;
            Rs2Walker.walkFastCanvas(Microbot.getClient().getHintArrowPoint());
            sleepUntil(Rs2Player::isWalking);
            Rs2GameObject.interact(Microbot.getClient().getHintArrowPoint());
            log("Found a portal spawn...interacting with it...");
            Rs2Player.waitForWalking();
            sleepUntil(() -> isInHugeMine());
            sleepUntil(() -> getGuardiansPower() > 0);
            return true;
        }
        return false;
    }

    private boolean depositRunesIntoPool() {
        if (Rs2Inventory.hasItem(runeIds.toArray(Integer[]::new)) && !isInLargeMine() && !isInHugeMine() && !Rs2Inventory.isFull()) {
            if (Rs2Player.isWalking()) return true;
            if (Rs2GameObject.interact(ObjectID.DEPOSIT_POOL)) {
                log("Deposit runes into pool...");
                sleep(600, 2400);
            }
            return true;
        }
        return false;
    }

    private boolean enterAltar() {
        GameObject availableAltar = getAvailableAltars().stream().findFirst().orElse(null);
        if (availableAltar != null && !Rs2Player.isWalking()) {
            log("Entering with altar " + availableAltar.getId());
            Rs2GameObject.interact(availableAltar);
            state = GotrState.ENTER_ALTAR;
            Global.sleepUntil(() -> !isInMainRegion() || !Objects.equals(getAvailableAltars().stream().findFirst().orElse(null), availableAltar), 5000);
            sleep(Rs2Random.randomGaussian(1000, 300));

            return true;
        }
        return false;
    }

    private boolean craftGuardianEssences() {
        if (Rs2GameObject.interact(ObjectID.WORKBENCH_43754)) {
            state = GotrState.CRAFT_GUARDIAN_ESSENCE;
            sleep(Rs2Random.randomGaussian(Rs2Random.between(600, 900), Rs2Random.between(150, 300)));
            log("Crafting guardian essences...");
            return true;
        }
       return false;
    }

    private boolean leaveLargeMine() {
        if (isInLargeMine()) {
            Rs2GameObject.interact(ObjectID.RUBBLE_43726);
            Rs2Player.waitForAnimation();
            log("Leaving large mine...");
            state = GotrState.LEAVING_LARGE_MINE;
            return true;
        }
        return false;
    }

    private boolean fillPouches() {
        if (Rs2Inventory.isFull() && Rs2Inventory.anyPouchEmpty() && getGuardiansPower() < 90) {
            Rs2Inventory.fillPouches();
            sleep(Rs2Random.randomGaussian(600, 300));
            return true;
        }
        return false;
    }

    private boolean isOutOfFragments() {
        if ((!Rs2Inventory.hasItem(GUARDIAN_FRAGMENTS) && !Rs2Inventory.isFull()) || (getTimeSincePortal() > 85 && !Rs2Inventory.hasItem(GUARDIAN_ESSENCE))) {
            shouldMineGuardianRemains = true;
            if(!Rs2Inventory.hasItem(GUARDIAN_FRAGMENTS))
                log("Memorize that we no longer have guardian fragments...");

            return true;
        }
        shouldMineGuardianRemains = false;
        return false;
    }

    private boolean craftRunes() {
        if (!isInMainRegion() && isInMiniGame()) {
            TileObject rcAltar = findRcAltar();
            if (rcAltar != null) {
                if (Rs2Player.isWalking()) return true;
                if (Rs2Inventory.anyPouchFull() && !Rs2Inventory.isFull()) {
                    Rs2Inventory.emptyPouches();
                    Rs2Inventory.waitForInventoryChanges(5000);
                    sleep(Rs2Random.randomGaussian(350, 150));
                }
                if (Rs2Inventory.hasItem(GUARDIAN_ESSENCE)) {
                    state = GotrState.CRAFTING_RUNES;
                    Rs2GameObject.interact(rcAltar.getId());
                    log("Crafting runes on altar " + rcAltar.getId());
                    sleep(Rs2Random.randomGaussian(Rs2Random.between(1000, 1500), 300));
                } else if (!Rs2Player.isWalking()) {
                    state = GotrState.LEAVING_ALTAR;
                    TileObject rcPortal = findPortalToLeaveAltar();
                    if (Rs2GameObject.interact(rcPortal.getId())) {
                        log("Leaving the altar...");
                        sleepUntilTrue(GotrScript::isInMainRegion,100,10000);
                        sleep(Rs2Random.randomGaussian(750, 150));
                    }
                }
                return true;
            }
        }
        return false;
    }

    private static boolean waitForMinigameToStart() {
        if (!isInMainRegion()) {
            TileObject rcPortal = findPortalToLeaveAltar();
            if (rcPortal != null && Rs2GameObject.interact(rcPortal.getId())) {
                state = GotrState.LEAVING_ALTAR;
                return true;
            }
        }
        resetPlugin();
        if (state != GotrState.WAITING) {
            state = GotrState.WAITING;
            log("Make sure to start the script near the minigame barrier.");
            Rs2GameObject.interact(ObjectID.BARRIER_43849, "Peek");
        }
        return state == GotrState.WAITING;
    }

    private static boolean enterMinigame() {
        if (Rs2GameObject.interact(ObjectID.BARRIER_43700, "quick-pass")) {
            Rs2Player.waitForWalking();
            state = GotrState.ENTER_GAME;
            GotrScript.shouldMineGuardianRemains = true;
            log("Entering game...");
            return true;
        }
        return false;
    }

    private void checkPouches(boolean anyPouchUnknown, int mean, int stddev) {
        if (anyPouchUnknown) {
            Rs2Inventory.checkPouches();
            sleep(Rs2Random.randomGaussian(mean, stddev));
        }
    }

    private boolean mineHugeGuardianRemain() {
        if (isInHugeMine()) {
            if (getGuardiansPower() == 0) {
                repairPouches();
                leaveHugeMine();
                return false;
            }
            if (!Rs2Inventory.isFull()) {
                if (!Rs2Player.isAnimating()) {
                    Rs2GameObject.interact(ObjectID.HUGE_GUARDIAN_REMAINS);
                    Rs2Player.waitForAnimation();
                    if (!Rs2Player.isAnimating())
                        Rs2GameObject.interact(ObjectID.HUGE_GUARDIAN_REMAINS);
                }
            } else {
                if (Rs2Inventory.allPouchesFull()) {
                    leaveHugeMine();
                } else {
                    Rs2Inventory.fillPouches();
                    sleep(Rs2Random.randomGaussian(Rs2Random.between(600, 1200), Rs2Random.between(100, 300)));
                    if (!Rs2Inventory.isFull()) {
                        Rs2GameObject.interact(ObjectID.HUGE_GUARDIAN_REMAINS);
                    }
                }
            }
            return true;
        }
        return false;
    }

    private void mineGuardianRemains() {
        if (Microbot.getClient().hasHintArrow())
            return;
        if (Rs2Inventory.isFull()) {
            shouldMineGuardianRemains = false;
            return;
        }
        state = GotrState.MINE_LARGE_GUARDIAN_REMAINS;
        if (isInHugeMine()) {
            leaveHugeMine();
            return;
        }
        if (Rs2Player.getSkillRequirement(Skill.AGILITY, 56) && getTimeSincePortal() < 85) {
            if (!isInLargeMine() && !isInHugeMine() && (!Rs2Inventory.hasItem(GUARDIAN_FRAGMENTS) || getStartTimer() == -1)) {
                if (Rs2Walker.walkTo(new WorldPoint(3632, 9503, 0), 20)) {
                    log("Traveling to large mine...");
                    Rs2GameObject.interact(ObjectID.RUBBLE_43724);
                    if (sleepUntil(Rs2Player::isAnimating)) {
                        sleepUntil(this::isInLargeMine);
                        if (isInLargeMine()) {
                            sleep(Rs2Random.randomGaussian(Rs2Random.between(2000, 2400), Rs2Random.between(100, 300)));
                            log("Interacting with large guardian remains...");
                            Rs2GameObject.interact(ObjectID.LARGE_GUARDIAN_REMAINS);
                            sleepGaussian(1200, 150);
                        }
                    }
                }
                sleepGaussian(600, 150);
            } else {
                if (!Rs2Player.isAnimating() && getStartTimer() != -1) {
                    if (Rs2Equipment.isWearing("dragon pickaxe")) {
                        Rs2Combat.setSpecState(true, 1000);
                    }
                    checkPouches(Rs2Random.between(1, 20) == 2, Rs2Random.between(100, 600), Rs2Random.between(100, 300));

                    repairPouches();
                    Rs2GameObject.interact(ObjectID.LARGE_GUARDIAN_REMAINS);
                    sleepGaussian(1200, 150);
                }
            }
        } else {
            //guardian parts
            if (!Rs2Player.isAnimating() && getStartTimer() != -1) {
                if(isInLargeMine()) {
                    leaveLargeMine();
                }
                if (Rs2Equipment.isWearing("dragon pickaxe")) {
                    Rs2Combat.setSpecState(true, 1000);
                }
                repairPouches();
                Rs2GameObject.interact(ObjectID.GUARDIAN_PARTS_43716);
                sleepGaussian(1200, 150);
                // we can assume that if the player is mining within the startTimer range, he will get enough guardian remains for the game
                shouldMineGuardianRemains = false;
            }
        }
    }

    private void leaveHugeMine() {
        Rs2GameObject.interact(38044);
        log("Leave huge mine...");
        Global.sleepUntil(() -> !isInHugeMine(), 5000);

    }

    private static boolean repairPouches() {
        if (!useNpcContact) {
            repairWithCordelia();
            return true;
        }
        if (Rs2Inventory.hasDegradedPouch()) {
            return Rs2Magic.repairPouchesWithLunar();
        }
        return false;
    }

    /**
     * Repair pouch by talking to cordelia
     * make sure to have the repair unlocked for 25 pearls
     */
    private static void repairWithCordelia() {
        if (!Rs2Inventory.hasDegradedPouch()) return;
        if (!Rs2Inventory.hasItem(ItemID.ABYSSAL_PEARLS)) return;
        NPC pouchRepairNpc = Rs2Npc.getNpc(NpcID.APPRENTICE_CORDELIA_12180);
        if (pouchRepairNpc == null) return;
        if (!Rs2Npc.hasAction(pouchRepairNpc.getId(), "Repair")) return;
        if (!Rs2Npc.canWalkTo(pouchRepairNpc, 10)) return;
        if (!Rs2Npc.interact(pouchRepairNpc, "Repair")) return;

        Microbot.log("Repairing pouches...");

        Global.sleepUntil(() -> {
            Rs2Dialogue.clickContinue();
            return !Rs2Inventory.hasDegradedPouch();
        }, 10000);

    }

    @Override
    public void shutdown() {
        state = null;
        super.shutdown();
    }

    public boolean isOutsideBarrier() {
        int outsideBarrierY = 9482;
        return Rs2Player.getWorldLocation().getY() <= outsideBarrierY
                && Rs2Player.getWorldLocation().getRegionID() == 14484;
    }

    public  boolean isInLargeMine() {
        int largeMineX = 3637;
        return Rs2Player.getWorldLocation().getRegionID() == 14484
                && Microbot.getClient().getLocalPlayer().getWorldLocation().getX() >= largeMineX;
    }

    public  boolean isInHugeMine() {
        int hugeMineX = 3594;
        return Rs2Player.getWorldLocation().getRegionID() == 14484
                && Microbot.getClient().getLocalPlayer().getWorldLocation().getX() <= hugeMineX;
    }

    public static boolean isGuardianPortal(GameObject gameObject) {
        return guardianPortalInfo.containsKey(gameObject.getId());
    }

    public ItemManager getItemManager() {
        return Microbot.getItemManager();
    }

    public boolean isInMiniGame() {
        int parentWidgetId = 48889857;
        Widget elementalRuneWidget = Microbot.getClient().getWidget(parentWidgetId);
        return elementalRuneWidget != null;
    }

    public static boolean isInMainRegion() {
        return Rs2Player.getWorldLocation().getRegionID() == 14484;
    }

    public static int getStartTimer() {
        Widget timerWidget = Rs2Widget.getWidget(48889861);
        if (timerWidget != null) {
            String timer = timerWidget.getText();
            if (timer == null) return -1;
            // Split the timer string into minutes and seconds
            String[] timeParts = timer.split(":");

            // Ensure there are two parts (minutes and seconds)
            if (timeParts.length == 2) {
                int minutes = Integer.parseInt(timeParts[0]);
                int seconds = Integer.parseInt(timeParts[1]);

                // Convert the timer to total seconds
                int totalSeconds = (minutes * 60) + seconds;
                return totalSeconds;
            }
        }
        return -1;
    }

    public static int getTimeSincePortal() {
        if(getStartTimer() == -1) {
            return -1;
        }
        int firstPortalTimeAdjustment = isFirstPortal ? 40 : 0;
        return timeSincePortal.map(instant -> (int) ChronoUnit.SECONDS.between(instant, Instant.now())-firstPortalTimeAdjustment).orElse(-1);

    }

    public static List<GameObject> getAvailableAltars() {
        int elementalPoints = Microbot.getVarbitValue(13686);
        int catalyticPoints = Microbot.getVarbitValue(13685);
        if (config.Mode() == Mode.BALANCED) {
            Microbot.log(elementalPoints < catalyticPoints ? "We have " + elementalPoints + " elemental points, looking for elemental altar..." : "We have " + catalyticPoints +" catalytic points, looking for catalytic altar...");
        }
        return Rs2GameObject.getGameObjects().stream()
                .filter(x -> {

                    if (!guardianPortalInfo.containsKey(x.getId())) return false;
                    if (GotrScript.guardianPortalInfo.get(x.getId()).getRequiredLevel()
                            > Microbot.getClient().getBoostedSkillLevel(Skill.RUNECRAFT)) {
                        return false;
                    }
                    if (GotrScript.guardianPortalInfo.get(x.getId()).getQuestState() != QuestState.FINISHED) {
                        return false;
                    }

                    if (((DynamicObject) x.getRenderable()).getAnimation() == null) {
                        return false;
                    }
                    if (((DynamicObject) x.getRenderable()).getAnimation().getId() != 9363) {
                        return false;
                    }

                    return true;

                })
                .sorted((config.Mode() == Mode.BALANCED && elementalPoints < catalyticPoints) || config.Mode() == Mode.ELEMENTAL ? Comparator.comparingInt(TileObject::getId) : Comparator.comparingInt(TileObject::getId).reversed())
                .collect(Collectors.toList());
    }

    private int getGuardiansPower() {
        Widget pWidget = Rs2Widget.getWidget(48889874);
        if (pWidget == null) {
            return 0;
        }

        Matcher matcher = Pattern.compile("(\\d+)%").matcher(pWidget.getText());

        return matcher.find() ? Integer.parseInt(matcher.group(1)) : 0;
    }

    public static void resetPlugin() {
        guardians.clear();
        activeGuardianPortals.clear();
        greatGuardian = null;
        Microbot.getClient().clearHintArrow();
    }

    public static TileObject findRcAltar() {
        Integer[] altarIds = new Integer[] {ObjectID.ALTAR_34760, ObjectID.ALTAR_34761, ObjectID.ALTAR_34762, ObjectID.ALTAR_34763, ObjectID.ALTAR_34764,
                ObjectID.ALTAR_34765, ObjectID.ALTAR_34766, ObjectID.ALTAR_34767, ObjectID.ALTAR_34768, ObjectID.ALTAR_34769, ObjectID.ALTAR_34770,
                ObjectID.ALTAR_34771, ObjectID.ALTAR_34772, ObjectID.ALTAR_43479};
        return Rs2GameObject.findObject(altarIds);
    }

    public static TileObject findPortalToLeaveAltar() {
        Integer[] altarIds = new Integer[] {ObjectID.PORTAL_34748, ObjectID.PORTAL_34749, ObjectID.PORTAL_34750, ObjectID.PORTAL_34751, ObjectID.PORTAL_34752,
                ObjectID.PORTAL_34753, ObjectID.PORTAL_34754, ObjectID.PORTAL_34755, ObjectID.PORTAL_34756, ObjectID.PORTAL_34757, ObjectID.PORTAL_34758,
                ObjectID.PORTAL_34758, ObjectID.PORTAL_34759, ObjectID.PORTAL_43478};
        return Rs2GameObject.findObject(altarIds);
    }
}<|MERGE_RESOLUTION|>--- conflicted
+++ resolved
@@ -155,19 +155,13 @@
                     if (lootChisel()) return;
 
                     if (waitingForGameToStart(timeToStart)) return;
-<<<<<<< HEAD
-=======
-                    
->>>>>>> dc6fe96b
+            
+
                     if (!Rs2Inventory.hasItem("Uncharged cell") && !isInLargeMine() && !isInHugeMine()) {
                         takeUnchargedCells();
                         return;
                     }
-<<<<<<< HEAD
-=======
-                    
-
->>>>>>> dc6fe96b
+
                     if (powerUpGreatGuardian()) return;
                     if (repairCells()) return;
 
@@ -235,13 +229,9 @@
 
     private boolean waitingForGameToStart(int timeToStart) {
         if (isInHugeMine()) return false;
-<<<<<<< HEAD
+
         if (getStartTimer() > Rs2Random.randomGaussian(35, Rs2Random.between(1, 5)) || getStartTimer() == -1 || timeToStart > 10) {
 
-=======
-        if (getStartTimer() > Rs2Random.randomGaussian(Rs2Random.between(20, 30), Rs2Random.between(1, 5)) || getStartTimer() == -1 || timeToStart > 10) {
-            
->>>>>>> dc6fe96b
             // Only take cells if we don't already have them
             if (!Rs2Inventory.hasItem("Uncharged cell")) {
                 // If in large mine and need cells, leave first
@@ -257,10 +247,7 @@
                     }
                 }
             }
-<<<<<<< HEAD
-=======
-            
->>>>>>> dc6fe96b
+
             repairPouches();
     
             if (!shouldMineGuardianRemains) return true;
@@ -313,12 +300,9 @@
         return false;
     }
 
-<<<<<<< HEAD
+
     private void takeUnchargedCells() {
-=======
-    private static void takeUnchargedCells() {
-
->>>>>>> dc6fe96b
+
         if (!Rs2Inventory.hasItem("Uncharged cell")) {
             // Drop one guardian essence if inventory is full
             if (Rs2Inventory.isFull()) {
@@ -326,10 +310,7 @@
                     Microbot.log("Dropped one Guardian essence to make space for Uncharged cell");
                 }
             }
-<<<<<<< HEAD
-=======
-            
->>>>>>> dc6fe96b
+
             Rs2GameObject.interact(ObjectID.UNCHARGED_CELLS_43732, "Take-10");
             log("Taking uncharged cells...");
             Rs2Player.waitForAnimation();
