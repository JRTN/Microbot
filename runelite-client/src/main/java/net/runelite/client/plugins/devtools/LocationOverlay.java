--- conflicted
+++ resolved
@@ -81,19 +81,8 @@
 			.build());
 
 		panelComponent.getChildren().add(LineComponent.builder()
-<<<<<<< HEAD
-				.left("Region")
-				.right(localWorld.getRegionX() + ", " + localWorld.getRegionY())
-				.build());
-
-
-		panelComponent.getChildren().add(LineComponent.builder()
-			.left("Tile")
-			.right(localWorld.getX() + ", " + localWorld.getY() + ", " + client.getPlane())
-=======
 			.left("Scene")
 			.right(localPoint.getSceneX() + ", " + localPoint.getSceneY())
->>>>>>> 28c163c4
 			.build());
 
 		if (client.isInInstancedRegion())
