--- conflicted
+++ resolved
@@ -63,7 +63,6 @@
 import okhttp3.Response;
 import org.slf4j.LoggerFactory;
 
-<<<<<<< HEAD
 import javax.annotation.Nullable;
 import javax.inject.Provider;
 import javax.inject.Singleton;
@@ -91,7 +90,9 @@
 import java.util.*;
 import java.util.concurrent.TimeUnit;
 import java.util.stream.Stream;
-=======
+
+import static java.nio.file.StandardCopyOption.COPY_ATTRIBUTES;
+
 @Singleton
 @Slf4j
 public class RuneLite
@@ -103,78 +104,6 @@
 	public static final File LOGS_DIR = new File(RUNELITE_DIR, "logs");
 	public static final File DEFAULT_SESSION_FILE = new File(RUNELITE_DIR, "session");
 	public static final File NOTIFICATIONS_DIR = new File(RuneLite.RUNELITE_DIR, "notifications");
-
-	private static final int MAX_OKHTTP_CACHE_SIZE = 20 * 1024 * 1024; // 20mb
-	public static String USER_AGENT = "RuneLite/" + RuneLiteProperties.getVersion() + "-" + RuneLiteProperties.getCommit() + (RuneLiteProperties.isDirty() ? "+" : "");
-
-	@Getter
-	private static Injector injector;
-
-	@Inject
-	private PluginManager pluginManager;
-
-	@Inject
-	private ExternalPluginManager externalPluginManager;
-
-	@Inject
-	private EventBus eventBus;
-
-	@Inject
-	private ConfigManager configManager;
-
-	@Inject
-	private SessionManager sessionManager;
-
-	@Inject
-	private DiscordService discordService;
-
-	@Inject
-	private ClientSessionManager clientSessionManager;
-
-	@Inject
-	private ClientUI clientUI;
-
-	@Inject
-	private OverlayManager overlayManager;
-
-	@Inject
-	private Provider<TooltipOverlay> tooltipOverlay;
-
-	@Inject
-	private Provider<WorldMapOverlay> worldMapOverlay;
-
-	@Inject
-	@Nullable
-	private Applet applet;
-
-	@Inject
-	@Nullable
-	private Client client;
-
-	@Inject
-	@Nullable
-	private RuntimeConfig runtimeConfig;
-
-	@Inject
-	@Nullable
-	private TelemetryClient telemetryClient;
-
-	public static void main(String[] args) throws Exception
-	{
-		Locale.setDefault(Locale.ENGLISH);
->>>>>>> 5e45d8c4
-
-import static java.nio.file.StandardCopyOption.COPY_ATTRIBUTES;
-
-@Singleton
-@Slf4j
-public class RuneLite {
-    public static final File RUNELITE_DIR = new File(System.getProperty("user.home"), ".runelite");
-    public static final File CACHE_DIR = new File(RUNELITE_DIR, "cache");
-    public static final File PLUGINS_DIR = new File(RUNELITE_DIR, "plugins");
-    public static final File SCREENSHOT_DIR = new File(RUNELITE_DIR, "screenshots");
-    public static final File LOGS_DIR = new File(RUNELITE_DIR, "logs");
-    public static final File DEFAULT_SESSION_FILE = new File(RUNELITE_DIR, "session");
 
     private static final int MAX_OKHTTP_CACHE_SIZE = 20 * 1024 * 1024; // 20mb
     public static String USER_AGENT = "RuneLite/" + RuneLiteProperties.getVersion() + "-" + RuneLiteProperties.getCommit() + (RuneLiteProperties.isDirty() ? "+" : "");
