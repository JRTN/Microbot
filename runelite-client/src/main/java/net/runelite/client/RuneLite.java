--- conflicted
+++ resolved
@@ -32,50 +32,7 @@
 import com.google.inject.Guice;
 import com.google.inject.Inject;
 import com.google.inject.Injector;
-<<<<<<< HEAD
 import joptsimple.*;
-import joptsimple.util.EnumConverter;
-=======
-import java.applet.Applet;
-import java.io.File;
-import java.io.IOException;
-import java.lang.management.ManagementFactory;
-import java.lang.management.RuntimeMXBean;
-import java.nio.charset.StandardCharsets;
-import java.nio.file.Files;
-import java.nio.file.Path;
-import java.nio.file.Paths;
-import static java.nio.file.StandardCopyOption.COPY_ATTRIBUTES;
-import java.security.KeyManagementException;
-import java.security.KeyStore;
-import java.security.KeyStoreException;
-import java.security.NoSuchAlgorithmException;
-import java.security.SecureRandom;
-import java.security.cert.CertificateException;
-import java.security.cert.X509Certificate;
-import java.util.ArrayList;
-import java.util.Arrays;
-import java.util.List;
-import java.util.Locale;
-import java.util.Map;
-import java.util.concurrent.TimeUnit;
-import java.util.stream.Stream;
-import javax.annotation.Nullable;
-import javax.inject.Provider;
-import javax.inject.Singleton;
-import javax.management.ObjectName;
-import javax.net.ssl.SSLContext;
-import javax.net.ssl.TrustManager;
-import javax.net.ssl.TrustManagerFactory;
-import javax.net.ssl.X509TrustManager;
-import javax.swing.SwingUtilities;
-import joptsimple.ArgumentAcceptingOptionSpec;
-import joptsimple.OptionParser;
-import joptsimple.OptionSet;
-import joptsimple.OptionSpec;
-import joptsimple.ValueConversionException;
-import joptsimple.ValueConverter;
->>>>>>> fac4dac5
 import lombok.Getter;
 import lombok.extern.slf4j.Slf4j;
 import net.runelite.api.Client;
@@ -392,7 +349,6 @@
 		}
 	}
 
-<<<<<<< HEAD
     private static void validateJavaVersion() {
         // Get the Java version
         String javaVersion = System.getProperty("java.version");
@@ -446,21 +402,10 @@
         }
     }
 
-    public void start() throws Exception {
-        // Load RuneLite or Vanilla client
-        final boolean isOutdated = client == null;
-
-		if (!isOutdated)
-		{
-			// Inject members into client
-			injector.injectMembers(client);
-		}
-=======
 	public void start() throws Exception
 	{
 		// Inject members into client
 		injector.injectMembers(client);
->>>>>>> fac4dac5
 
 		setupSystemProps();
 		setupCompilerControl();
