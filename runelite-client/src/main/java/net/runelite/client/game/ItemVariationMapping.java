--- conflicted
+++ resolved
@@ -30,6 +30,8 @@
 import com.google.common.collect.Multimap;
 import com.google.gson.Gson;
 import com.google.gson.reflect.TypeToken;
+
+import java.io.IOException;
 import java.io.InputStream;
 import java.io.InputStreamReader;
 import java.nio.charset.StandardCharsets;
@@ -49,26 +51,19 @@
 	static
 	{
 		final Gson gson = new Gson();
-<<<<<<< HEAD
-		final TypeToken<Map<String, Collection<Integer>>> typeToken = new TypeToken<Map<String, Collection<Integer>>>()
-=======
 		// CHECKSTYLE:OFF
 		final TypeToken<Map<String, Collection<Integer>>> typeToken = new TypeToken<>(){};
 		// CHECKSTYLE:ON
 
-		final Map<String, Collection<Integer>> itemVariations;
+		Map<String, Collection<Integer>> itemVariations = null;
 		try (InputStream geLimitData = ItemVariationMapping.class.getResourceAsStream("/item_variations.json"))
 		{
 			itemVariations = gson.fromJson(new InputStreamReader(geLimitData, StandardCharsets.UTF_8), typeToken.getType());
 		}
 		catch (IOException e)
->>>>>>> 3a92282e
 		{
-		};
-
-		final InputStream geLimitData = ItemVariationMapping.class.getResourceAsStream("/item_variations.json");
-		final Map<String, Collection<Integer>> itemVariations = gson.fromJson(new InputStreamReader(geLimitData, StandardCharsets.UTF_8), typeToken.getType());
-
+			System.out.println("Failed to read ItemVariations with message " + e.getMessage());
+		}
 		ImmutableMap.Builder<Integer, Integer> builder = new ImmutableMap.Builder<>();
 		ImmutableMultimap.Builder<Integer, Integer> invertedBuilder = new ImmutableMultimap.Builder<>();
 		for (Collection<Integer> value : itemVariations.values())
