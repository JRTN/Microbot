--- conflicted
+++ resolved
@@ -30,11 +30,7 @@
     <parent>
         <groupId>net.runelite</groupId>
         <artifactId>runelite-parent</artifactId>
-<<<<<<< HEAD
-        <version>1.10.14.3</version>
-=======
-        <version>1.10.16.2-SNAPSHOT</version>
->>>>>>> 030b64c6
+        <version>1.10.16.1</version>
     </parent>
 
     <artifactId>jshell</artifactId>
