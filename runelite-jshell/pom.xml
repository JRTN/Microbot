<?xml version="1.0" encoding="UTF-8"?>
<!--
 Copyright (c) 2016-2017, Adam <Adam@sigterm.info>
 All rights reserved.

 Redistribution and use in source and binary forms, with or without
 modification, are permitted provided that the following conditions are met:

 1. Redistributions of source code must retain the above copyright notice, this
    list of conditions and the following disclaimer.
 2. Redistributions in binary form must reproduce the above copyright notice,
    this list of conditions and the following disclaimer in the documentation
    and/or other materials provided with the distribution.

 THIS SOFTWARE IS PROVIDED BY THE COPYRIGHT HOLDERS AND CONTRIBUTORS "AS IS" AND
 ANY EXPRESS OR IMPLIED WARRANTIES, INCLUDING, BUT NOT LIMITED TO, THE IMPLIED
 WARRANTIES OF MERCHANTABILITY AND FITNESS FOR A PARTICULAR PURPOSE ARE
 DISCLAIMED. IN NO EVENT SHALL THE COPYRIGHT OWNER OR CONTRIBUTORS BE LIABLE FOR
 ANY DIRECT, INDIRECT, INCIDENTAL, SPECIAL, EXEMPLARY, OR CONSEQUENTIAL DAMAGES
 (INCLUDING, BUT NOT LIMITED TO, PROCUREMENT OF SUBSTITUTE GOODS OR SERVICES;
 LOSS OF USE, DATA, OR PROFITS; OR BUSINESS INTERRUPTION) HOWEVER CAUSED AND
 ON ANY THEORY OF LIABILITY, WHETHER IN CONTRACT, STRICT LIABILITY, OR TORT
 (INCLUDING NEGLIGENCE OR OTHERWISE) ARISING IN ANY WAY OUT OF THE USE OF THIS
 SOFTWARE, EVEN IF ADVISED OF THE POSSIBILITY OF SUCH DAMAGE.
-->
<project xmlns="http://maven.apache.org/POM/4.0.0" xmlns:xsi="http://www.w3.org/2001/XMLSchema-instance" xsi:schemaLocation="http://maven.apache.org/POM/4.0.0 http://maven.apache.org/xsd/maven-4.0.0.xsd">
    <modelVersion>4.0.0</modelVersion>

    <parent>
        <groupId>net.runelite</groupId>
        <artifactId>runelite-parent</artifactId>
<<<<<<< HEAD
        <version>1.10.14-SNAPSHOT</version>
=======
        <version>1.10.13</version>
>>>>>>> 0c2b4927
    </parent>

    <artifactId>jshell</artifactId>
    <name>RuneLite JShell</name>

    <dependencies>
        <dependency>
            <groupId>org.slf4j</groupId>
            <artifactId>slf4j-api</artifactId>
        </dependency>
        <dependency>
            <groupId>com.google.inject</groupId>
            <artifactId>guice</artifactId>
            <classifier>no_aop</classifier>
        </dependency>
        <dependency>
            <groupId>org.projectlombok</groupId>
            <artifactId>lombok</artifactId>
            <scope>provided</scope>
        </dependency>
        <dependency>
            <groupId>com.google.code.findbugs</groupId>
            <artifactId>jsr305</artifactId>
        </dependency>
        <dependency>
            <groupId>com.fifesoft</groupId>
            <artifactId>rsyntaxtextarea</artifactId>
            <version>3.1.2</version>
        </dependency>
        <dependency>
            <groupId>com.fifesoft</groupId>
            <artifactId>autocomplete</artifactId>
            <version>3.1.1</version>
        </dependency>
    </dependencies>

    <build>
        <plugins>
            <plugin>
                <groupId>org.apache.maven.plugins</groupId>
                <artifactId>maven-compiler-plugin</artifactId>
                <configuration>
                    <release>11</release>
                </configuration>
            </plugin>
        </plugins>
    </build>
</project><|MERGE_RESOLUTION|>--- conflicted
+++ resolved
@@ -29,11 +29,7 @@
     <parent>
         <groupId>net.runelite</groupId>
         <artifactId>runelite-parent</artifactId>
-<<<<<<< HEAD
-        <version>1.10.14-SNAPSHOT</version>
-=======
         <version>1.10.13</version>
->>>>>>> 0c2b4927
     </parent>
 
     <artifactId>jshell</artifactId>
