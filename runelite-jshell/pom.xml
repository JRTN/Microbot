<?xml version="1.0" encoding="UTF-8"?>
<!--
 Copyright (c) 2016-2017, Adam <Adam@sigterm.info>
 All rights reserved.

 Redistribution and use in source and binary forms, with or without
 modification, are permitted provided that the following conditions are met:

 1. Redistributions of source code must retain the above copyright notice, this
    list of conditions and the following disclaimer.
 2. Redistributions in binary form must reproduce the above copyright notice,
    this list of conditions and the following disclaimer in the documentation
    and/or other materials provided with the distribution.

 THIS SOFTWARE IS PROVIDED BY THE COPYRIGHT HOLDERS AND CONTRIBUTORS "AS IS" AND
 ANY EXPRESS OR IMPLIED WARRANTIES, INCLUDING, BUT NOT LIMITED TO, THE IMPLIED
 WARRANTIES OF MERCHANTABILITY AND FITNESS FOR A PARTICULAR PURPOSE ARE
 DISCLAIMED. IN NO EVENT SHALL THE COPYRIGHT OWNER OR CONTRIBUTORS BE LIABLE FOR
 ANY DIRECT, INDIRECT, INCIDENTAL, SPECIAL, EXEMPLARY, OR CONSEQUENTIAL DAMAGES
 (INCLUDING, BUT NOT LIMITED TO, PROCUREMENT OF SUBSTITUTE GOODS OR SERVICES;
 LOSS OF USE, DATA, OR PROFITS; OR BUSINESS INTERRUPTION) HOWEVER CAUSED AND
 ON ANY THEORY OF LIABILITY, WHETHER IN CONTRACT, STRICT LIABILITY, OR TORT
 (INCLUDING NEGLIGENCE OR OTHERWISE) ARISING IN ANY WAY OUT OF THE USE OF THIS
 SOFTWARE, EVEN IF ADVISED OF THE POSSIBILITY OF SUCH DAMAGE.
-->
<project xmlns="http://maven.apache.org/POM/4.0.0" xmlns:xsi="http://www.w3.org/2001/XMLSchema-instance"
         xsi:schemaLocation="http://maven.apache.org/POM/4.0.0 http://maven.apache.org/xsd/maven-4.0.0.xsd">
    <modelVersion>4.0.0</modelVersion>

    <parent>
        <groupId>net.runelite</groupId>
        <artifactId>runelite-parent</artifactId>
<<<<<<< HEAD
        <version>1.10.37-SNAPSHOT</version>
=======
        <version>1.10.39-SNAPSHOT</version>
>>>>>>> 37ff9740
    </parent>

    <artifactId>jshell</artifactId>
    <name>RuneLite JShell</name>

    <dependencies>
        <dependency>
            <groupId>org.slf4j</groupId>
            <artifactId>slf4j-api</artifactId>
        </dependency>
        <dependency>
            <groupId>com.google.inject</groupId>
            <artifactId>guice</artifactId>
            <classifier>no_aop</classifier>
        </dependency>
        <dependency>
            <groupId>org.projectlombok</groupId>
            <artifactId>lombok</artifactId>
            <scope>provided</scope>
        </dependency>
        <dependency>
            <groupId>com.google.code.findbugs</groupId>
            <artifactId>jsr305</artifactId>
        </dependency>
        <dependency>
            <groupId>com.fifesoft</groupId>
            <artifactId>rsyntaxtextarea</artifactId>
            <version>3.1.2</version>
        </dependency>
        <dependency>
            <groupId>com.fifesoft</groupId>
            <artifactId>autocomplete</artifactId>
            <version>3.1.1</version>
        </dependency>

        <dependency>
            <groupId>net.runelite</groupId>
            <artifactId>flatlaf-extras</artifactId>
            <version>${flatlaf.version}</version>
        </dependency>
    </dependencies>

    <build>
        <plugins>
            <plugin>
                <groupId>org.apache.maven.plugins</groupId>
                <artifactId>maven-compiler-plugin</artifactId>
                <configuration>
                    <release>11</release>
                </configuration>
            </plugin>
        </plugins>
    </build>
</project><|MERGE_RESOLUTION|>--- conflicted
+++ resolved
@@ -30,11 +30,7 @@
     <parent>
         <groupId>net.runelite</groupId>
         <artifactId>runelite-parent</artifactId>
-<<<<<<< HEAD
-        <version>1.10.37-SNAPSHOT</version>
-=======
-        <version>1.10.39-SNAPSHOT</version>
->>>>>>> 37ff9740
+        <version>1.10.38-SNAPSHOT</version>
     </parent>
 
     <artifactId>jshell</artifactId>
