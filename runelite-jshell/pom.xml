<?xml version="1.0" encoding="UTF-8"?>
<!--
 Copyright (c) 2016-2017, Adam <Adam@sigterm.info>
 All rights reserved.

 Redistribution and use in source and binary forms, with or without
 modification, are permitted provided that the following conditions are met:

 1. Redistributions of source code must retain the above copyright notice, this
    list of conditions and the following disclaimer.
 2. Redistributions in binary form must reproduce the above copyright notice,
    this list of conditions and the following disclaimer in the documentation
    and/or other materials provided with the distribution.

 THIS SOFTWARE IS PROVIDED BY THE COPYRIGHT HOLDERS AND CONTRIBUTORS "AS IS" AND
 ANY EXPRESS OR IMPLIED WARRANTIES, INCLUDING, BUT NOT LIMITED TO, THE IMPLIED
 WARRANTIES OF MERCHANTABILITY AND FITNESS FOR A PARTICULAR PURPOSE ARE
 DISCLAIMED. IN NO EVENT SHALL THE COPYRIGHT OWNER OR CONTRIBUTORS BE LIABLE FOR
 ANY DIRECT, INDIRECT, INCIDENTAL, SPECIAL, EXEMPLARY, OR CONSEQUENTIAL DAMAGES
 (INCLUDING, BUT NOT LIMITED TO, PROCUREMENT OF SUBSTITUTE GOODS OR SERVICES;
 LOSS OF USE, DATA, OR PROFITS; OR BUSINESS INTERRUPTION) HOWEVER CAUSED AND
 ON ANY THEORY OF LIABILITY, WHETHER IN CONTRACT, STRICT LIABILITY, OR TORT
 (INCLUDING NEGLIGENCE OR OTHERWISE) ARISING IN ANY WAY OUT OF THE USE OF THIS
 SOFTWARE, EVEN IF ADVISED OF THE POSSIBILITY OF SUCH DAMAGE.
-->
<project xmlns="http://maven.apache.org/POM/4.0.0" xmlns:xsi="http://www.w3.org/2001/XMLSchema-instance"
         xsi:schemaLocation="http://maven.apache.org/POM/4.0.0 http://maven.apache.org/xsd/maven-4.0.0.xsd">
    <modelVersion>4.0.0</modelVersion>

    <parent>
        <groupId>net.runelite</groupId>
        <artifactId>runelite-parent</artifactId>
<<<<<<< HEAD
        <version>1.11.4-SNAPSHOT</version>
=======
        <version>1.11.6-SNAPSHOT</version>
>>>>>>> 54482b4e
    </parent>

    <artifactId>jshell</artifactId>
    <name>RuneLite JShell</name>

    <dependencies>
        <dependency>
            <groupId>org.slf4j</groupId>
            <artifactId>slf4j-api</artifactId>
        </dependency>
        <dependency>
            <groupId>com.google.inject</groupId>
            <artifactId>guice</artifactId>
            <classifier>no_aop</classifier>
        </dependency>
        <dependency>
            <groupId>org.projectlombok</groupId>
            <artifactId>lombok</artifactId>
            <scope>provided</scope>
        </dependency>
        <dependency>
            <groupId>com.google.code.findbugs</groupId>
            <artifactId>jsr305</artifactId>
        </dependency>
        <dependency>
            <groupId>com.fifesoft</groupId>
            <artifactId>rsyntaxtextarea</artifactId>
            <version>3.1.2</version>
        </dependency>
        <dependency>
            <groupId>com.fifesoft</groupId>
            <artifactId>autocomplete</artifactId>
            <version>3.1.1</version>
        </dependency>

        <dependency>
            <groupId>net.runelite</groupId>
            <artifactId>flatlaf-extras</artifactId>
            <version>${flatlaf.version}</version>
        </dependency>
    </dependencies>

    <build>
        <plugins>
            <plugin>
                <groupId>org.apache.maven.plugins</groupId>
                <artifactId>maven-compiler-plugin</artifactId>
                <configuration>
                    <release>11</release>
                </configuration>
            </plugin>
        </plugins>
    </build>
</project><|MERGE_RESOLUTION|>--- conflicted
+++ resolved
@@ -30,11 +30,7 @@
     <parent>
         <groupId>net.runelite</groupId>
         <artifactId>runelite-parent</artifactId>
-<<<<<<< HEAD
-        <version>1.11.4-SNAPSHOT</version>
-=======
-        <version>1.11.6-SNAPSHOT</version>
->>>>>>> 54482b4e
+        <version>1.11.5-SNAPSHOT</version>
     </parent>
 
     <artifactId>jshell</artifactId>
